# -*- coding: utf-8 -*-
from __future__ import absolute_import
from __future__ import unicode_literals

from pathlib import Path

import pytest

from entrypoints import EntryPoint

from poetry.core.toml.file import TOMLFile
from poetry.factory import Factory
from poetry.plugins.plugin import Plugin
from poetry.repositories.legacy_repository import LegacyRepository
from poetry.repositories.pypi_repository import PyPiRepository


fixtures_dir = Path(__file__).parent / "fixtures"


class MyPlugin(Plugin):
    def activate(self, poetry, io):
        io.write_line("Updating version")
        poetry.package.set_version("9.9.9")


def test_create_poetry():
    poetry = Factory().create_poetry(fixtures_dir / "sample_project")

    package = poetry.package

    assert package.name == "my-package"
    assert package.version.text == "1.2.3"
    assert package.description == "Some description."
    assert package.authors == ["Sébastien Eustace <sebastien@eustace.io>"]
    assert package.license.id == "MIT"
    assert (
        package.readme.relative_to(fixtures_dir).as_posix()
        == "sample_project/README.rst"
    )
    assert package.homepage == "https://python-poetry.org"
    assert package.repository_url == "https://github.com/python-poetry/poetry"
    assert package.keywords == ["packaging", "dependency", "poetry"]

    assert package.python_versions == "~2.7 || ^3.6"
    assert str(package.python_constraint) == ">=2.7,<2.8 || >=3.6,<4.0"

    dependencies = {}
    for dep in package.requires:
        dependencies[dep.name] = dep

    cleo = dependencies["cleo"]
    assert cleo.pretty_constraint == "^0.6"
    assert not cleo.is_optional()

    pendulum = dependencies["pendulum"]
    assert pendulum.pretty_constraint == "branch 2.0"
    assert pendulum.is_vcs()
    assert pendulum.vcs == "git"
    assert pendulum.branch == "2.0"
    assert pendulum.source == "https://github.com/sdispater/pendulum.git"
    assert pendulum.allows_prereleases()

    requests = dependencies["requests"]
    assert requests.pretty_constraint == "^2.18"
    assert not requests.is_vcs()
    assert not requests.allows_prereleases()
    assert requests.is_optional()
    assert requests.extras == frozenset(["security"])

    pathlib2 = dependencies["pathlib2"]
    assert pathlib2.pretty_constraint == "^2.2"
    assert pathlib2.python_versions == "~2.7"
    assert not pathlib2.is_optional()

    demo = dependencies["demo"]
    assert demo.is_file()
    assert not demo.is_vcs()
    assert demo.name == "demo"
    assert demo.pretty_constraint == "*"

    demo = dependencies["my-package"]
    assert not demo.is_file()
    assert demo.is_directory()
    assert not demo.is_vcs()
    assert demo.name == "my-package"
    assert demo.pretty_constraint == "*"

    simple_project = dependencies["simple-project"]
    assert not simple_project.is_file()
    assert simple_project.is_directory()
    assert not simple_project.is_vcs()
    assert simple_project.name == "simple-project"
    assert simple_project.pretty_constraint == "*"

    functools32 = dependencies["functools32"]
    assert functools32.name == "functools32"
    assert functools32.pretty_constraint == "^3.2.3"
    assert (
        str(functools32.marker)
        == 'python_version ~= "2.7" and sys_platform == "win32" or python_version in "3.4 3.5"'
    )

    assert "db" in package.extras

    classifiers = package.classifiers

    assert classifiers == [
        "Topic :: Software Development :: Build Tools",
        "Topic :: Software Development :: Libraries :: Python Modules",
    ]

    assert package.all_classifiers == [
        "License :: OSI Approved :: MIT License",
        "Programming Language :: Python :: 2",
        "Programming Language :: Python :: 2.7",
        "Programming Language :: Python :: 3",
        "Programming Language :: Python :: 3.6",
        "Programming Language :: Python :: 3.7",
        "Programming Language :: Python :: 3.8",
        "Programming Language :: Python :: 3.9",
        "Programming Language :: Python :: 3.10",
        "Topic :: Software Development :: Build Tools",
        "Topic :: Software Development :: Libraries :: Python Modules",
    ]


def test_create_poetry_with_packages_and_includes():
    poetry = Factory().create_poetry(fixtures_dir / "with-include")

    package = poetry.package

    assert package.packages == [
        {"include": "extra_dir/**/*.py"},
        {"include": "extra_dir/**/*.py"},
        {"include": "my_module.py"},
        {"include": "package_with_include"},
        {"include": "tests", "format": "sdist"},
        {"include": "for_wheel_only", "format": ["wheel"]},
        {"include": "src_package", "from": "src"},
    ]

    assert package.include == [
        {"path": "extra_dir/vcs_excluded.txt", "format": []},
        {"path": "notes.txt", "format": []},
    ]


def test_create_poetry_with_multi_constraints_dependency():
    poetry = Factory().create_poetry(
        fixtures_dir / "project_with_multi_constraints_dependency"
    )

    package = poetry.package

    assert len(package.requires) == 2


def test_poetry_with_default_source(with_simple_keyring):
    poetry = Factory().create_poetry(fixtures_dir / "with_default_source")

    assert 1 == len(poetry.pool.repositories)


<<<<<<< HEAD
def test_poetry_with_trusted_source():
    poetry = Factory().create_poetry(fixtures_dir / "with_trusted_source")

    assert 1 == len(poetry.pool.repositories)


def test_poetry_with_non_default_source():
=======
def test_poetry_with_non_default_source(with_simple_keyring):
>>>>>>> cd511298
    poetry = Factory().create_poetry(fixtures_dir / "with_non_default_source")

    assert len(poetry.pool.repositories) == 2

    assert not poetry.pool.has_default()

    assert poetry.pool.repositories[0].name == "foo"
    assert isinstance(poetry.pool.repositories[0], LegacyRepository)

    assert poetry.pool.repositories[1].name == "PyPI"
    assert isinstance(poetry.pool.repositories[1], PyPiRepository)


def test_poetry_with_non_default_secondary_source(with_simple_keyring):
    poetry = Factory().create_poetry(fixtures_dir / "with_non_default_secondary_source")

    assert len(poetry.pool.repositories) == 2

    assert poetry.pool.has_default()

    repository = poetry.pool.repositories[0]
    assert repository.name == "PyPI"
    assert isinstance(repository, PyPiRepository)

    repository = poetry.pool.repositories[1]
    assert repository.name == "foo"
    assert isinstance(repository, LegacyRepository)


def test_poetry_with_non_default_multiple_secondary_sources(with_simple_keyring):
    poetry = Factory().create_poetry(
        fixtures_dir / "with_non_default_multiple_secondary_sources"
    )

    assert len(poetry.pool.repositories) == 3

    assert poetry.pool.has_default()

    repository = poetry.pool.repositories[0]
    assert repository.name == "PyPI"
    assert isinstance(repository, PyPiRepository)

    repository = poetry.pool.repositories[1]
    assert repository.name == "foo"
    assert isinstance(repository, LegacyRepository)

    repository = poetry.pool.repositories[2]
    assert repository.name == "bar"
    assert isinstance(repository, LegacyRepository)


def test_poetry_with_non_default_multiple_sources(with_simple_keyring):
    poetry = Factory().create_poetry(fixtures_dir / "with_non_default_multiple_sources")

    assert len(poetry.pool.repositories) == 3

    assert not poetry.pool.has_default()

    repository = poetry.pool.repositories[0]
    assert repository.name == "bar"
    assert isinstance(repository, LegacyRepository)

    repository = poetry.pool.repositories[1]
    assert repository.name == "foo"
    assert isinstance(repository, LegacyRepository)

    repository = poetry.pool.repositories[2]
    assert repository.name == "PyPI"
    assert isinstance(repository, PyPiRepository)


def test_poetry_with_no_default_source():
    poetry = Factory().create_poetry(fixtures_dir / "sample_project")

    assert len(poetry.pool.repositories) == 1

    assert poetry.pool.has_default()

    assert poetry.pool.repositories[0].name == "PyPI"
    assert isinstance(poetry.pool.repositories[0], PyPiRepository)


def test_poetry_with_two_default_sources(with_simple_keyring):
    with pytest.raises(ValueError) as e:
        Factory().create_poetry(fixtures_dir / "with_two_default_sources")

    assert "Only one repository can be the default" == str(e.value)


def test_validate():
    complete = TOMLFile(fixtures_dir / "complete.toml")
    content = complete.read()["tool"]["poetry"]

    assert Factory.validate(content) == {"errors": [], "warnings": []}


def test_validate_fails():
    complete = TOMLFile(fixtures_dir / "complete.toml")
    content = complete.read()["tool"]["poetry"]
    content["this key is not in the schema"] = ""

    expected = (
        "Additional properties are not allowed "
        "('this key is not in the schema' was unexpected)"
    )

    assert Factory.validate(content) == {"errors": [expected], "warnings": []}


def test_create_poetry_fails_on_invalid_configuration():
    with pytest.raises(RuntimeError) as e:
        Factory().create_poetry(
            Path(__file__).parent / "fixtures" / "invalid_pyproject" / "pyproject.toml"
        )

    expected = """\
The Poetry configuration is invalid:
  - 'description' is a required property
"""
    assert expected == str(e.value)


def test_create_poetry_with_local_config(fixture_dir):
    poetry = Factory().create_poetry(fixture_dir("with_local_config"))

    assert not poetry.config.get("virtualenvs.in-project")
    assert not poetry.config.get("virtualenvs.create")
    assert not poetry.config.get("virtualenvs.options.always-copy")
    assert not poetry.config.get("virtualenvs.options.system-site-packages")


def test_create_poetry_with_plugins(mocker):
    mocker.patch(
        "entrypoints.get_group_all",
        return_value=[EntryPoint("my-plugin", "tests.test_factory", "MyPlugin")],
    )

    poetry = Factory().create_poetry(fixtures_dir / "sample_project")

    assert "9.9.9" == poetry.package.version.text<|MERGE_RESOLUTION|>--- conflicted
+++ resolved
@@ -162,17 +162,13 @@
     assert 1 == len(poetry.pool.repositories)
 
 
-<<<<<<< HEAD
 def test_poetry_with_trusted_source():
     poetry = Factory().create_poetry(fixtures_dir / "with_trusted_source")
 
     assert 1 == len(poetry.pool.repositories)
 
 
-def test_poetry_with_non_default_source():
-=======
 def test_poetry_with_non_default_source(with_simple_keyring):
->>>>>>> cd511298
     poetry = Factory().create_poetry(fixtures_dir / "with_non_default_source")
 
     assert len(poetry.pool.repositories) == 2

--- conflicted
+++ resolved
@@ -13,10 +13,19 @@
     mocker.patch("poetry.utils.env.EnvManager.get", return_value=env)
 
 
-<<<<<<< HEAD
-def test_run_passes_all_args(tester, env):
-    tester.execute("python -V")
+def test_run_passes_all_args(app_tester, env):
+    app_tester.execute("run python -V")
     assert [["python", "-V"]] == env.executed
+
+
+def test_run_keeps_options_passed_before_command(app_tester, env):
+    app_tester.execute("-V --no-ansi run python", decorated=True)
+
+    assert not app_tester.io.is_decorated()
+    assert app_tester.io.fetch_output() == app_tester.io.remove_format(
+        app_tester.application.long_version + "\n"
+    )
+    assert [] == env.executed
 
 
 @pytest.mark.skipif(
@@ -48,19 +57,4 @@
     # `/b` ensures we only exit the script instead of any cmd.exe process that called it
     cmd_script_file.write_text("exit /b 123")
     # We prove that the CMD script executed successfully by verifying the exit code matches what we wrote in the script
-    assert tester.execute("quix") == 123
-=======
-def test_run_passes_all_args(app_tester, env):
-    app_tester.execute("run python -V")
-    assert [["python", "-V"]] == env.executed
-
-
-def test_run_keeps_options_passed_before_command(app_tester, env):
-    app_tester.execute("-V --no-ansi run python", decorated=True)
-
-    assert not app_tester.io.is_decorated()
-    assert app_tester.io.fetch_output() == app_tester.io.remove_format(
-        app_tester.application.long_version + "\n"
-    )
-    assert [] == env.executed
->>>>>>> a3c5cf7c
+    assert tester.execute("quix") == 123
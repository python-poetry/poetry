--- conflicted
+++ resolved
@@ -13,6 +13,7 @@
     from pytest_mock import MockerFixture
 
     from poetry.utils.env import MockEnv
+    from poetry.utils.env import VirtualEnv
     from tests.types import CommandTesterFactory
 
 
@@ -43,38 +44,6 @@
     assert [] == env.executed
 
 
-<<<<<<< HEAD
-@pytest.mark.skipif(
-    not WINDOWS,
-    reason="Poetry only installs CMD script files for console scripts of editable dependencies on Windows",
-)
-def test_run_console_scripts_of_editable_dependencies_on_windows(
-    tmp_venv, command_tester_factory, monkeypatch
-):
-    """
-    On Windows, Poetry installs console scripts of editable dependencies by creating in the environment's `Scripts/`
-    directory both:
-
-        A) a Python file named after the console script (no `.py` extension) which imports and calls the console script
-            using Python code
-        B) a CMD script file also named after the console script (with `.cmd` extension) which calls `python.exe` to
-            execute (A)
-
-    This configuration enables calling the console script by name from `cmd.exe` because the `.cmd` file extension
-    appears by default in the PATHEXT environment variable that `cmd.exe` uses to determine which file should be
-    executed if a filename without an extension is executed as a command.
-
-    This test validates that you can also run such a CMD script file via `poetry run` just by providing the script's
-    name without the `.cmd` extension.
-    """
-    tester = command_tester_factory("run", environment=tmp_venv)
-
-    cmd_script_file = tmp_venv._bin_dir / "quix.cmd"
-    # `/b` ensures we only exit the script instead of any cmd.exe process that called it
-    cmd_script_file.write_text("exit /b 123")
-    # We prove that the CMD script executed successfully by verifying the exit code matches what we wrote in the script
-    assert tester.execute("quix") == 123
-=======
 def test_run_has_helpful_error_when_command_not_found(
     app_tester: ApplicationTester, env: MockEnv
 ):
@@ -84,4 +53,41 @@
     assert env.executed == [["nonexistent-command"]]
     assert app_tester.status_code == 1
     assert app_tester.io.fetch_error() == "Command not found: nonexistent-command\n"
->>>>>>> ad2bfe71
+
+
+@pytest.mark.skipif(
+    not WINDOWS,
+    reason=(
+        "Poetry only installs CMD script files for console scripts of editable"
+        " dependencies on Windows"
+    ),
+)
+def test_run_console_scripts_of_editable_dependencies_on_windows(
+    tmp_venv: VirtualEnv,
+    command_tester_factory: CommandTesterFactory,
+):
+    """
+    On Windows, Poetry installs console scripts of editable dependencies by creating
+    in the environment's `Scripts/` directory both:
+
+        A) a Python file named after the console script (no `.py` extension) which
+            imports and calls the console script using Python code
+        B) a CMD script file also named after the console script
+            (with `.cmd` extension) which calls `python.exe` to execute (A)
+
+    This configuration enables calling the console script by name from `cmd.exe`
+    because the `.cmd` file extension appears by default in the PATHEXT environment
+    variable that `cmd.exe` uses to determine which file should be executed if a
+    filename without an extension is executed as a command.
+
+    This test validates that you can also run such a CMD script file via `poetry run`
+    just by providing the script's name without the `.cmd` extension.
+    """
+    tester = command_tester_factory("run", environment=tmp_venv)
+
+    cmd_script_file = tmp_venv._bin_dir / "quix.cmd"
+    # `/b` ensures we only exit the script instead of any cmd.exe proc that called it
+    cmd_script_file.write_text("exit /b 123")
+    # We prove that the CMD script executed successfully by verifying the exit code
+    # matches what we wrote in the script
+    assert tester.execute("quix") == 123
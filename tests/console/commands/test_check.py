from __future__ import annotations

from typing import TYPE_CHECKING

import pytest

from poetry.packages import Locker


if TYPE_CHECKING:
    import httpretty

    from cleo.testers.command_tester import CommandTester
    from pytest_mock import MockerFixture

    from poetry.poetry import Poetry
    from tests.types import CommandTesterFactory
    from tests.types import FixtureDirGetter
    from tests.types import ProjectFactory


@pytest.fixture()
def tester(command_tester_factory: CommandTesterFactory) -> CommandTester:
    return command_tester_factory("check")


def _project_factory(
    fixture_name: str,
    project_factory: ProjectFactory,
    fixture_dir: FixtureDirGetter,
) -> Poetry:
    source = fixture_dir(fixture_name)
    pyproject_content = (source / "pyproject.toml").read_text(encoding="utf-8")
    poetry_lock_content = (source / "poetry.lock").read_text(encoding="utf-8")
    return project_factory(
        name="foobar",
        pyproject_content=pyproject_content,
        poetry_lock_content=poetry_lock_content,
        source=source,
    )


@pytest.fixture
def poetry_with_outdated_lockfile(
    project_factory: ProjectFactory, fixture_dir: FixtureDirGetter
) -> Poetry:
    return _project_factory("outdated_lock", project_factory, fixture_dir)


@pytest.fixture
def poetry_with_up_to_date_lockfile(
    project_factory: ProjectFactory, fixture_dir: FixtureDirGetter
) -> Poetry:
    return _project_factory("up_to_date_lock", project_factory, fixture_dir)


def test_check_valid(tester: CommandTester) -> None:
    tester.execute()

    expected = """\
All set!
"""

    assert tester.io.fetch_output() == expected


def test_check_invalid(
    mocker: MockerFixture, tester: CommandTester, fixture_dir: FixtureDirGetter
) -> None:
    from poetry.toml import TOMLFile

    mocker.patch(
        "poetry.poetry.Poetry.file",
        return_value=TOMLFile(fixture_dir("invalid_pyproject") / "pyproject.toml"),
        new_callable=mocker.PropertyMock,
    )

    tester.execute("--lock")

    expected = """\
Error: 'description' is a required property
Error: Project name (invalid) is same as one of its dependencies
Error: Unrecognized classifiers: ['Intended Audience :: Clowns'].
<<<<<<< HEAD
Error: Declared README file does not exist: never/exists.md
=======
Error: poetry.lock was not found.
>>>>>>> 6d57e843
Warning: A wildcard Python dependency is ambiguous.\
 Consider specifying a more explicit one.
Warning: The "pendulum" dependency specifies the "allows-prereleases" property,\
 which is deprecated. Use "allow-prereleases" instead.
Warning: Deprecated classifier 'Natural Language :: Ukranian'.\
 Must be replaced by ['Natural Language :: Ukrainian'].
Warning: Deprecated classifier\
 'Topic :: Communications :: Chat :: AOL Instant Messenger'.\
 Must be removed.
"""

    assert tester.io.fetch_error() == expected


def test_check_private(
    mocker: MockerFixture, tester: CommandTester, fixture_dir: FixtureDirGetter
) -> None:
    mocker.patch(
        "poetry.factory.Factory.locate",
        return_value=fixture_dir("private_pyproject") / "pyproject.toml",
    )

    tester.execute()

    expected = """\
All set!
"""

    assert tester.io.fetch_output() == expected


@pytest.mark.parametrize(
    ("options", "expected", "expected_status"),
    [
        ("", "All set!\n", 0),
        ("--lock", "Error: poetry.lock was not found.\n", 1),
    ],
)
def test_check_lock_missing(
    mocker: MockerFixture,
    tester: CommandTester,
    fixture_dir: FixtureDirGetter,
    options: str,
    expected: str,
    expected_status: int,
) -> None:
    from poetry.toml import TOMLFile

    mocker.patch(
        "poetry.poetry.Poetry.file",
        return_value=TOMLFile(fixture_dir("private_pyproject") / "pyproject.toml"),
        new_callable=mocker.PropertyMock,
    )

    status_code = tester.execute(options)

    assert status_code == expected_status

    if status_code == 0:
        assert tester.io.fetch_output() == expected
    else:
        assert tester.io.fetch_error() == expected


@pytest.mark.parametrize("options", ["", "--lock"])
def test_check_lock_outdated(
    command_tester_factory: CommandTesterFactory,
    poetry_with_outdated_lockfile: Poetry,
    http: type[httpretty.httpretty],
    options: str,
) -> None:
    http.disable()

    locker = Locker(
        lock=poetry_with_outdated_lockfile.pyproject.file.path.parent / "poetry.lock",
        local_config=poetry_with_outdated_lockfile.locker._local_config,
    )
    poetry_with_outdated_lockfile.set_locker(locker)

    tester = command_tester_factory("check", poetry=poetry_with_outdated_lockfile)
    status_code = tester.execute(options)
    expected = (
        "Error: poetry.lock is not consistent with pyproject.toml. "
        "Run `poetry lock [--no-update]` to fix it.\n"
    )

    assert tester.io.fetch_error() == expected

    # exit with an error
    assert status_code == 1


@pytest.mark.parametrize("options", ["", "--lock"])
def test_check_lock_up_to_date(
    command_tester_factory: CommandTesterFactory,
    poetry_with_up_to_date_lockfile: Poetry,
    http: type[httpretty.httpretty],
    options: str,
) -> None:
    http.disable()

    locker = Locker(
        lock=poetry_with_up_to_date_lockfile.pyproject.file.path.parent / "poetry.lock",
        local_config=poetry_with_up_to_date_lockfile.locker._local_config,
    )
    poetry_with_up_to_date_lockfile.set_locker(locker)

    tester = command_tester_factory("check", poetry=poetry_with_up_to_date_lockfile)
    status_code = tester.execute(options)
    expected = "All set!\n"
    assert tester.io.fetch_output() == expected

    # exit with an error
    assert status_code == 0<|MERGE_RESOLUTION|>--- conflicted
+++ resolved
@@ -81,11 +81,8 @@
 Error: 'description' is a required property
 Error: Project name (invalid) is same as one of its dependencies
 Error: Unrecognized classifiers: ['Intended Audience :: Clowns'].
-<<<<<<< HEAD
 Error: Declared README file does not exist: never/exists.md
-=======
 Error: poetry.lock was not found.
->>>>>>> 6d57e843
 Warning: A wildcard Python dependency is ambiguous.\
  Consider specifying a more explicit one.
 Warning: The "pendulum" dependency specifies the "allows-prereleases" property,\

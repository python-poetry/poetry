--- conflicted
+++ resolved
@@ -1146,7 +1146,6 @@
     assert pool.repositories
 
 
-<<<<<<< HEAD
 def build_pyproject_data(
     project_name: str, description: str = "A project"
 ) -> dict[str, Any]:
@@ -1220,7 +1219,8 @@
 
     assert "errors" in result, f"Expected error for: {reason}"
     assert any("project.name must match pattern" in err for err in result["errors"])
-=======
+
+
 def test_init_does_not_create_project_structure_in_empty_directory(
     tester: CommandTester, source_dir: Path
 ) -> None:
@@ -1282,5 +1282,4 @@
 
     # Existing files should remain
     assert (source_dir / "existing_file.txt").exists()
-    assert (source_dir / "existing_dir").exists()
->>>>>>> 427d922a
+    assert (source_dir / "existing_dir").exists()
from __future__ import annotations

from typing import TYPE_CHECKING

import pytest

from poetry.console.commands.version import VersionCommand


if TYPE_CHECKING:
    from cleo.testers.command_tester import CommandTester

    from poetry.poetry import Poetry
    from tests.types import CommandTesterFactory
    from tests.types import FixtureDirGetter
    from tests.types import ProjectFactory


@pytest.fixture()
def command() -> VersionCommand:
    return VersionCommand()


@pytest.fixture
def tester(command_tester_factory: CommandTesterFactory) -> CommandTester:
    return command_tester_factory("version")


@pytest.fixture
def poetry_with_underscore(
    project_factory: ProjectFactory, fixture_dir: FixtureDirGetter
) -> Poetry:
    source = fixture_dir("simple_project")
    pyproject_content = (source / "pyproject.toml").read_text(encoding="utf-8")
    pyproject_content = pyproject_content.replace("simple-project", "simple_project")
    return project_factory(
        "project_with_underscore", pyproject_content=pyproject_content
    )


@pytest.mark.parametrize(
    "version, rule, expected",
    [
        ("0.0.0", "patch", "0.0.1"),
        ("0.0.0", "minor", "0.1.0"),
        ("0.0.0", "major", "1.0.0"),
        ("0.0", "major", "1.0"),
        ("0.0", "minor", "0.1"),
        ("0.0", "patch", "0.0.1"),
        ("1.2.3", "patch", "1.2.4"),
        ("1.2.3", "minor", "1.3.0"),
        ("1.2.3", "major", "2.0.0"),
        ("1.2.3", "prepatch", "1.2.4a0"),
        ("1.2.3", "preminor", "1.3.0a0"),
        ("1.2.3", "premajor", "2.0.0a0"),
        ("1.2.3-beta.1", "patch", "1.2.3"),
        ("1.2.3-beta.1", "minor", "1.3.0"),
        ("1.2.3-beta.1", "major", "2.0.0"),
        ("1.2.3-beta.1", "prerelease", "1.2.3b2"),
        ("1.2.3-beta1", "prerelease", "1.2.3b2"),
        ("1.2.3beta1", "prerelease", "1.2.3b2"),
        ("1.2.3b1", "prerelease", "1.2.3b2"),
        ("1.2.3", "prerelease", "1.2.4a0"),
        ("0.0.0", "1.2.3", "1.2.3"),
    ],
)
def test_increment_version(
    version: str, rule: str, expected: str, command: VersionCommand
) -> None:
    assert command.increment_version(version, rule).text == expected


@pytest.mark.parametrize(
    "version, rule, expected",
    [
        ("1.2.3", "prerelease", "1.2.4a0"),
        ("1.2.3a0", "prerelease", "1.2.3b0"),
        ("1.2.3a1", "prerelease", "1.2.3b0"),
        ("1.2.3b1", "prerelease", "1.2.3rc0"),
        ("1.2.3rc0", "prerelease", "1.2.3"),
        ("1.2.3-beta.1", "prerelease", "1.2.3rc0"),
        ("1.2.3-beta1", "prerelease", "1.2.3rc0"),
        ("1.2.3beta1", "prerelease", "1.2.3rc0"),
    ],
)
def test_next_phase_version(
    version: str, rule: str, expected: str, command: VersionCommand
) -> None:
    assert command.increment_version(version, rule, True).text == expected


def test_version_show(tester: CommandTester) -> None:
    tester.execute()
    assert tester.io.fetch_output() == "simple-project 1.2.3\n"


def test_version_show_with_underscore(
    command_tester_factory: CommandTesterFactory, poetry_with_underscore: Poetry
) -> None:
    tester = command_tester_factory("version", poetry=poetry_with_underscore)
    tester.execute()
    assert tester.io.fetch_output() == "simple_project 1.2.3\n"


def test_short_version_show(tester: CommandTester) -> None:
    tester.execute("--short")
    assert tester.io.fetch_output() == "1.2.3\n"


def test_version_update(tester: CommandTester) -> None:
    tester.execute("2.0.0")
    assert tester.io.fetch_output() == "Bumping version from 1.2.3 to 2.0.0\n"


def test_short_version_update(tester: CommandTester) -> None:
    tester.execute("--short 2.0.0")
    assert tester.io.fetch_output() == "2.0.0\n"


def test_phase_version_update(tester: CommandTester) -> None:
    assert isinstance(tester.command, VersionCommand)
    tester.command.poetry.package._set_version("1.2.4a0")
    tester.execute("prerelease --next-phase")
    assert tester.io.fetch_output() == "Bumping version from 1.2.4a0 to 1.2.4b0\n"


def test_dry_run(tester: CommandTester) -> None:
    assert isinstance(tester.command, VersionCommand)
    old_pyproject = tester.command.poetry.file.path.read_text(encoding="utf-8")
    tester.execute("--dry-run major")

    new_pyproject = tester.command.poetry.file.path.read_text(encoding="utf-8")
<<<<<<< HEAD
    assert tester.io.fetch_output() == "Bumping version from 1.2.3 to 2.0.0\n"
    assert old_pyproject == new_pyproject
=======
    assert (
        tester.io.fetch_output()
        == "Running in DRY RUN mode\nBumping version from 1.2.3 to 2.0.0\n"
    )
    assert old_pyproject == new_pyproject


def test_version_with_project_parameter(
    fixture_dir: FixtureDirGetter, mocker: MockerFixture
) -> None:
    app = Application()
    tester = ApplicationTester(app)

    orig_version_command = VersionCommand.handle

    def mock_handle(command: VersionCommand) -> int:
        exit_code = orig_version_command(command)

        command.io.write_line(f"ProjectPath: {command.poetry.pyproject_path.parent}")
        command.io.write_line(f"WorkingDirectory: {os.getcwd()}")

        return exit_code

    mocker.patch("poetry.console.commands.version.VersionCommand.handle", mock_handle)

    source_dir = fixture_dir("scripts")
    tester.execute(f"--project {source_dir} version")

    output = tester.io.fetch_output()
    expected = textwrap.dedent(f"""\
    scripts 0.1.0
    ProjectPath: {source_dir}
    WorkingDirectory: {os.getcwd()}
    """)

    assert source_dir != Path(os.getcwd())
    assert output == expected


def test_version_with_directory_parameter(
    fixture_dir: FixtureDirGetter, mocker: MockerFixture
) -> None:
    app = Application()
    tester = ApplicationTester(app)

    orig_version_command = VersionCommand.handle

    def mock_handle(command: VersionCommand) -> int:
        exit_code = orig_version_command(command)

        command.io.write_line(f"ProjectPath: {command.poetry.pyproject_path.parent}")
        command.io.write_line(f"WorkingDirectory: {os.getcwd()}")

        return exit_code

    mocker.patch("poetry.console.commands.version.VersionCommand.handle", mock_handle)

    source_dir = fixture_dir("scripts")
    tester.execute(f"--directory {source_dir} version")

    output = tester.io.fetch_output()
    expected = textwrap.dedent(f"""\
    scripts 0.1.0
    ProjectPath: {source_dir}
    WorkingDirectory: {source_dir}
    """)

    assert source_dir != Path(os.getcwd())
    assert output == expected


def test_version_with_directory_and_project_parameter(
    fixture_dir: FixtureDirGetter, mocker: MockerFixture
) -> None:
    app = Application()
    tester = ApplicationTester(app)

    orig_version_command = VersionCommand.handle

    def mock_handle(command: VersionCommand) -> int:
        exit_code = orig_version_command(command)

        command.io.write_line(f"ProjectPath: {command.poetry.pyproject_path.parent}")
        command.io.write_line(f"WorkingDirectory: {os.getcwd()}")

        return exit_code

    mocker.patch("poetry.console.commands.version.VersionCommand.handle", mock_handle)

    source_dir = fixture_dir("scripts")
    working_directory = source_dir.parent
    project_path = "./scripts"

    tester.execute(f"--directory {working_directory} --project {project_path} version")

    output = tester.io.fetch_output()

    expected = textwrap.dedent(f"""\
    scripts 0.1.0
    ProjectPath: {source_dir}
    WorkingDirectory: {working_directory}
    """)

    assert source_dir != working_directory
    assert output == expected
>>>>>>> 52d7fa84
<|MERGE_RESOLUTION|>--- conflicted
+++ resolved
@@ -130,113 +130,8 @@
     tester.execute("--dry-run major")
 
     new_pyproject = tester.command.poetry.file.path.read_text(encoding="utf-8")
-<<<<<<< HEAD
-    assert tester.io.fetch_output() == "Bumping version from 1.2.3 to 2.0.0\n"
-    assert old_pyproject == new_pyproject
-=======
     assert (
         tester.io.fetch_output()
         == "Running in DRY RUN mode\nBumping version from 1.2.3 to 2.0.0\n"
     )
-    assert old_pyproject == new_pyproject
-
-
-def test_version_with_project_parameter(
-    fixture_dir: FixtureDirGetter, mocker: MockerFixture
-) -> None:
-    app = Application()
-    tester = ApplicationTester(app)
-
-    orig_version_command = VersionCommand.handle
-
-    def mock_handle(command: VersionCommand) -> int:
-        exit_code = orig_version_command(command)
-
-        command.io.write_line(f"ProjectPath: {command.poetry.pyproject_path.parent}")
-        command.io.write_line(f"WorkingDirectory: {os.getcwd()}")
-
-        return exit_code
-
-    mocker.patch("poetry.console.commands.version.VersionCommand.handle", mock_handle)
-
-    source_dir = fixture_dir("scripts")
-    tester.execute(f"--project {source_dir} version")
-
-    output = tester.io.fetch_output()
-    expected = textwrap.dedent(f"""\
-    scripts 0.1.0
-    ProjectPath: {source_dir}
-    WorkingDirectory: {os.getcwd()}
-    """)
-
-    assert source_dir != Path(os.getcwd())
-    assert output == expected
-
-
-def test_version_with_directory_parameter(
-    fixture_dir: FixtureDirGetter, mocker: MockerFixture
-) -> None:
-    app = Application()
-    tester = ApplicationTester(app)
-
-    orig_version_command = VersionCommand.handle
-
-    def mock_handle(command: VersionCommand) -> int:
-        exit_code = orig_version_command(command)
-
-        command.io.write_line(f"ProjectPath: {command.poetry.pyproject_path.parent}")
-        command.io.write_line(f"WorkingDirectory: {os.getcwd()}")
-
-        return exit_code
-
-    mocker.patch("poetry.console.commands.version.VersionCommand.handle", mock_handle)
-
-    source_dir = fixture_dir("scripts")
-    tester.execute(f"--directory {source_dir} version")
-
-    output = tester.io.fetch_output()
-    expected = textwrap.dedent(f"""\
-    scripts 0.1.0
-    ProjectPath: {source_dir}
-    WorkingDirectory: {source_dir}
-    """)
-
-    assert source_dir != Path(os.getcwd())
-    assert output == expected
-
-
-def test_version_with_directory_and_project_parameter(
-    fixture_dir: FixtureDirGetter, mocker: MockerFixture
-) -> None:
-    app = Application()
-    tester = ApplicationTester(app)
-
-    orig_version_command = VersionCommand.handle
-
-    def mock_handle(command: VersionCommand) -> int:
-        exit_code = orig_version_command(command)
-
-        command.io.write_line(f"ProjectPath: {command.poetry.pyproject_path.parent}")
-        command.io.write_line(f"WorkingDirectory: {os.getcwd()}")
-
-        return exit_code
-
-    mocker.patch("poetry.console.commands.version.VersionCommand.handle", mock_handle)
-
-    source_dir = fixture_dir("scripts")
-    working_directory = source_dir.parent
-    project_path = "./scripts"
-
-    tester.execute(f"--directory {working_directory} --project {project_path} version")
-
-    output = tester.io.fetch_output()
-
-    expected = textwrap.dedent(f"""\
-    scripts 0.1.0
-    ProjectPath: {source_dir}
-    WorkingDirectory: {working_directory}
-    """)
-
-    assert source_dir != working_directory
-    assert output == expected
->>>>>>> 52d7fa84
+    assert old_pyproject == new_pyproject
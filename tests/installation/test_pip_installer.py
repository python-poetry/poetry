from __future__ import annotations

import re
import shutil

from pathlib import Path
from typing import TYPE_CHECKING

import pytest

from cleo.io.null_io import NullIO
from poetry.core.packages.package import Package

from poetry.installation.pip_installer import PipInstaller
from poetry.repositories.legacy_repository import LegacyRepository
from poetry.repositories.pool import Pool
from poetry.utils.env import NullEnv


if TYPE_CHECKING:
    from pytest_mock import MockerFixture

    from poetry.utils.env import VirtualEnv


@pytest.fixture
def package_git() -> Package:
    package = Package(
        "demo",
        "1.0.0",
        source_type="git",
        source_url="git@github.com:demo/demo.git",
        source_reference="master",
    )

    return package


@pytest.fixture
def pool() -> Pool:
    return Pool()


@pytest.fixture
def installer(pool: Pool) -> PipInstaller:
    return PipInstaller(NullEnv(), NullIO(), pool)


def test_requirement(installer: PipInstaller):
    package = Package("ipython", "7.5.0")
    package.files = [
        {"file": "foo-0.1.0.tar.gz", "hash": "md5:dbdc53e3918f28fa335a173432402a00"},
        {
            "file": "foo.0.1.0.whl",
            "hash": "e840810029224b56cd0d9e7719dc3b39cf84d577f8ac686547c8ba7a06eeab26",
        },
    ]

    result = installer.requirement(package, formatted=True)
    expected = (
        "ipython==7.5.0 "
        "--hash md5:dbdc53e3918f28fa335a173432402a00 "
        "--hash sha256:e840810029224b56cd0d9e7719dc3b39cf84d577f8ac686547c8ba7a06eeab26"
        "\n"
    )

    assert result == expected


def test_requirement_source_type_url():
    installer = PipInstaller(NullEnv(), NullIO(), Pool())

    foo = Package(
        "foo",
        "0.0.0",
        source_type="url",
        source_url="https://somewhere.com/releases/foo-1.0.0.tar.gz",
    )

    result = installer.requirement(foo, formatted=True)
    expected = f"{foo.source_url}#egg={foo.name}"

    assert result == expected


def test_requirement_git_develop_false(installer: PipInstaller, package_git: Package):
    package_git.develop = False
    result = installer.requirement(package_git)
    expected = "git+git@github.com:demo/demo.git@master#egg=demo"

    assert result == expected


def test_install_with_non_pypi_default_repository(pool: Pool, installer: PipInstaller):
    default = LegacyRepository("default", "https://default.com")
    another = LegacyRepository("another", "https://another.com")

    pool.add_repository(default, default=True)
    pool.add_repository(another)

    foo = Package(
        "foo",
        "0.0.0",
        source_type="legacy",
        source_reference=default.name,
        source_url=default.url,
    )
    bar = Package(
        "bar",
        "0.1.0",
        source_type="legacy",
        source_reference=another.name,
        source_url=another.url,
    )

    installer.install(foo)
    installer.install(bar)


def test_install_with_cert():
    ca_path = "path/to/cert.pem"
    pool = Pool()

    default = LegacyRepository("default", "https://foo.bar", cert=Path(ca_path))

    pool.add_repository(default, default=True)

    null_env = NullEnv()

    installer = PipInstaller(null_env, NullIO(), pool)

    foo = Package(
        "foo",
        "0.0.0",
        source_type="legacy",
        source_reference=default.name,
        source_url=default.url,
    )

    installer.install(foo)

    assert len(null_env.executed) == 1
    cmd = null_env.executed[0]
    assert "--cert" in cmd
    cert_index = cmd.index("--cert")
    # Need to do the str(Path()) bit because Windows paths get modified by Path
    assert cmd[cert_index + 1] == str(Path(ca_path))


def test_install_with_client_cert():
    client_path = "path/to/client.pem"
    pool = Pool()

    default = LegacyRepository(
        "default", "https://foo.bar", client_cert=Path(client_path)
    )

    pool.add_repository(default, default=True)

    null_env = NullEnv()

    installer = PipInstaller(null_env, NullIO(), pool)

    foo = Package(
        "foo",
        "0.0.0",
        source_type="legacy",
        source_reference=default.name,
        source_url=default.url,
    )

    installer.install(foo)

    assert len(null_env.executed) == 1
    cmd = null_env.executed[0]
    assert "--client-cert" in cmd
    cert_index = cmd.index("--client-cert")
    # Need to do the str(Path()) bit because Windows paths get modified by Path
    assert cmd[cert_index + 1] == str(Path(client_path))


def test_requirement_git_develop_true(installer: PipInstaller, package_git: Package):
    package_git.develop = True
    result = installer.requirement(package_git)
    expected = ["-e", "git+git@github.com:demo/demo.git@master#egg=demo"]

    assert result == expected


<<<<<<< HEAD
def test_install_with_trusted_host():
    pool = Pool()
    host = "foo.bar"

    default = LegacyRepository("default", f"https://{host}", trusted=True)

    pool.add_repository(default, default=True)

    null_env = NullEnv()

    installer = PipInstaller(null_env, NullIO(), pool)

    foo = Package(
        "foo",
        "0.0.0",
        source_type="legacy",
        source_reference=default._name,
        source_url=default._url,
    )

    installer.install(foo)

    assert len(null_env.executed) == 1
    cmd = null_env.executed[0]
    assert "--trusted-host" in cmd
    trusted_host_index = cmd.index("--trusted-host")

    assert cmd[trusted_host_index + 1] == host


def test_uninstall_git_package_nspkg_pth_cleanup(mocker, tmp_venv, pool):
=======
def test_uninstall_git_package_nspkg_pth_cleanup(
    mocker: MockerFixture, tmp_venv: VirtualEnv, pool: Pool
):
>>>>>>> 5900f376
    # this test scenario requires a real installation using the pip installer
    installer = PipInstaller(tmp_venv, NullIO(), pool)

    # use a namepspace package
    package = Package(
        "namespace-package-one",
        "1.0.0",
        source_type="git",
        source_url="https://github.com/demo/namespace-package-one.git",
        source_reference="master",
    )

    # in order to reproduce the scenario where the git source is removed prior to proper
    # clean up of nspkg.pth file, we need to make sure the fixture is copied and not
    # symlinked into the git src directory
    def copy_only(source: Path, dest: Path) -> None:
        if dest.exists():
            dest.unlink()

        if source.is_dir():
            shutil.copytree(str(source), str(dest))
        else:
            shutil.copyfile(str(source), str(dest))

    mocker.patch("tests.helpers.copy_or_symlink", new=copy_only)

    # install package and then remove it
    installer.install(package)
    installer.remove(package)

    pth_file = f"{package.name}-nspkg.pth"
    assert not tmp_venv.site_packages.exists(pth_file)

    # any command in the virtual environment should trigger the error message
    output = tmp_venv.run("python", "-m", "site")
    assert not re.match(rf"Error processing line 1 of .*{pth_file}", output)<|MERGE_RESOLUTION|>--- conflicted
+++ resolved
@@ -187,7 +187,6 @@
     assert result == expected
 
 
-<<<<<<< HEAD
 def test_install_with_trusted_host():
     pool = Pool()
     host = "foo.bar"
@@ -218,12 +217,9 @@
     assert cmd[trusted_host_index + 1] == host
 
 
-def test_uninstall_git_package_nspkg_pth_cleanup(mocker, tmp_venv, pool):
-=======
 def test_uninstall_git_package_nspkg_pth_cleanup(
     mocker: MockerFixture, tmp_venv: VirtualEnv, pool: Pool
 ):
->>>>>>> 5900f376
     # this test scenario requires a real installation using the pip installer
     installer = PipInstaller(tmp_venv, NullIO(), pool)
 

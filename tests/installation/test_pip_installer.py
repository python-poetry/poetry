import pytest

from poetry.installation.pip_installer import PipInstaller
from poetry.io.null_io import NullIO
from poetry.packages.package import Package
from poetry.repositories.legacy_repository import LegacyRepository
from poetry.repositories.pool import Pool
from poetry.utils._compat import Path
from poetry.utils.env import NullEnv


@pytest.fixture
def package_git():
    package = Package("demo", "1.0.0")
    package.source_type = "git"
    package.source_url = "git@github.com:demo/demo.git"
    package.source_reference = "master"
    return package


@pytest.fixture
def pool():
    return Pool()


@pytest.fixture
def installer(pool):
    return PipInstaller(NullEnv(), NullIO(), pool)


def test_requirement(installer):
    package = Package("ipython", "7.5.0")
    package.files = [
        {"file": "foo-0.1.0.tar.gz", "hash": "md5:dbdc53e3918f28fa335a173432402a00"},
        {
            "file": "foo.0.1.0.whl",
            "hash": "e840810029224b56cd0d9e7719dc3b39cf84d577f8ac686547c8ba7a06eeab26",
        },
    ]

    result = installer.requirement(package, formatted=True)
    expected = (
        "ipython==7.5.0 "
        "--hash md5:dbdc53e3918f28fa335a173432402a00 "
        "--hash sha256:e840810029224b56cd0d9e7719dc3b39cf84d577f8ac686547c8ba7a06eeab26"
        "\n"
    )

    assert expected == result


def test_requirement_source_type_url():
    installer = PipInstaller(NullEnv(), NullIO(), Pool())

    foo = Package("foo", "0.0.0")
    foo.source_type = "url"
    foo.source_url = "https://somehwere.com/releases/foo-1.0.0.tar.gz"

    result = installer.requirement(foo, formatted=True)
    expected = "{}#egg={}".format(foo.source_url, foo.name)

    assert expected == result


def test_requirement_git_develop_false(installer, package_git):
    package_git.develop = False
    result = installer.requirement(package_git)
    expected = "git+git@github.com:demo/demo.git@master#egg=demo"

<<<<<<< HEAD
    default = LegacyRepository("default", "https://foo.bar")
=======
    assert expected == result


def test_install_with_non_pypi_default_repository(pool, installer):
    default = LegacyRepository("default", "https://default.com")
>>>>>>> 9b4adcf5
    another = LegacyRepository("another", "https://another.com")

    pool.add_repository(default, default=True)
    pool.add_repository(another)

    foo = Package("foo", "0.0.0")
    foo.source_type = "legacy"
    foo.source_reference = default._name
    foo.source_url = default._url
    bar = Package("bar", "0.1.0")
    bar.source_type = "legacy"
    bar.source_reference = another._name
    bar.source_url = another._url

    installer.install(foo)
    installer.install(bar)


<<<<<<< HEAD
def test_install_with_cert():
    ca_path = "path/to/cert.pem"
    pool = Pool()

    default = LegacyRepository("default", "https://foo.bar", cert=Path(ca_path))

    pool.add_repository(default, default=True)

    null_env = NullEnv()

    installer = PipInstaller(null_env, NullIO(), pool)

    foo = Package("foo", "0.0.0")
    foo.source_type = "legacy"
    foo.source_reference = default._name
    foo.source_url = default._url

    installer.install(foo)

    assert len(null_env.executed) == 1
    cmd = null_env.executed[0]
    assert "--cert" in cmd
    cert_index = cmd.index("--cert")
    # Need to do the str(Path()) bit because Windows paths get modified by Path
    assert cmd[cert_index + 1] == str(Path(ca_path))


def test_install_with_client_cert():
    client_path = "path/to/client.pem"
    pool = Pool()

    default = LegacyRepository(
        "default", "https://foo.bar", client_cert=Path(client_path)
    )

    pool.add_repository(default, default=True)

    null_env = NullEnv()

    installer = PipInstaller(null_env, NullIO(), pool)

    foo = Package("foo", "0.0.0")
    foo.source_type = "legacy"
    foo.source_reference = default._name
    foo.source_url = default._url

    installer.install(foo)

    assert len(null_env.executed) == 1
    cmd = null_env.executed[0]
    assert "--client-cert" in cmd
    cert_index = cmd.index("--client-cert")
    # Need to do the str(Path()) bit because Windows paths get modified by Path
    assert cmd[cert_index + 1] == str(Path(client_path))
=======
def test_requirement_git_develop_true(installer, package_git):
    package_git.develop = True
    result = installer.requirement(package_git)
    expected = ["-e", "git+git@github.com:demo/demo.git@master#egg=demo"]

    assert expected == result
>>>>>>> 9b4adcf5
<|MERGE_RESOLUTION|>--- conflicted
+++ resolved
@@ -67,15 +67,11 @@
     result = installer.requirement(package_git)
     expected = "git+git@github.com:demo/demo.git@master#egg=demo"
 
-<<<<<<< HEAD
-    default = LegacyRepository("default", "https://foo.bar")
-=======
     assert expected == result
 
 
 def test_install_with_non_pypi_default_repository(pool, installer):
     default = LegacyRepository("default", "https://default.com")
->>>>>>> 9b4adcf5
     another = LegacyRepository("another", "https://another.com")
 
     pool.add_repository(default, default=True)
@@ -94,7 +90,6 @@
     installer.install(bar)
 
 
-<<<<<<< HEAD
 def test_install_with_cert():
     ca_path = "path/to/cert.pem"
     pool = Pool()
@@ -149,11 +144,10 @@
     cert_index = cmd.index("--client-cert")
     # Need to do the str(Path()) bit because Windows paths get modified by Path
     assert cmd[cert_index + 1] == str(Path(client_path))
-=======
+
 def test_requirement_git_develop_true(installer, package_git):
     package_git.develop = True
     result = installer.requirement(package_git)
     expected = ["-e", "git+git@github.com:demo/demo.git@master#egg=demo"]
 
     assert expected == result
->>>>>>> 9b4adcf5

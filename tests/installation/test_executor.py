--- conflicted
+++ resolved
@@ -1240,10 +1240,7 @@
     config: Config,
     pool: RepositoryPool,
     io: BufferedIO,
-<<<<<<< HEAD
     tmp_path: Path,
-=======
->>>>>>> 7c9a5659
     mock_file_downloads: None,
     env: MockEnv,
     fixture_dir: FixtureDirGetter,

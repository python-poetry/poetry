--- conflicted
+++ resolved
@@ -157,14 +157,6 @@
 
 !!!note
 
-<<<<<<< HEAD
-    The created virtualenv will use the Python executable for which
-    `poetry` has been installed.
-
-    What this means is if you project is Python 2.7 only you should
-    install `poetry` for your global Python 2.7 executable and use
-    it to manage your project.
-=======
     To create the virtualenv for the current project, Poetry will use
     the currently activated Python version.
 
@@ -178,5 +170,4 @@
     pyenv install 2.7.15
     pyenv local 2.7.15  # Activate Python 2.7 for the current project
     poetry install
-    ```
->>>>>>> 4dbcb3db
+    ```
--- conflicted
+++ resolved
@@ -480,12 +480,9 @@
 
 !!!note
 
-<<<<<<< HEAD
+    By default, this will lock all dependencies to the latest available compatible versions. To only refresh the lock file, use the `--no-update` option.
     This command is also available as a `pre-commit` hook.
     See [pre-commit hooks](/docs/pre-commit-hooks#poetry-lock) for more information.
-=======
-     By default, this will lock all dependencies to the latest available compatible versions. To only refresh the lock file, use the `--no-update` option.
->>>>>>> 9591e884
 
 ```bash
 poetry lock

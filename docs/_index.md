---
title: "Introduction"
draft: false
type: docs
layout: "single"

menu:
  docs:
    weight: 0
---

# Introduction

Poetry is a tool for **dependency management** and **packaging** in Python.
It allows you to declare the libraries your project depends on and it will manage (install/update) them for you.


## System requirements

Poetry requires **Python 3.7+**. It is multi-platform and the goal is to make it work equally well
on Linux, macOS and Windows.

## Installation

{{< tabs tabTotal="3" tabID1="installing-with-the-official-installer" tabID2="installing-with-pipx" tabID3="installing-with-pip" tabName1="With the official installer" tabName2="With pipx" tabName3="With pip" >}}

{{< tab tabID="installing-with-the-official-installer" >}}

Poetry provides a custom installer that will install `poetry` isolated
from the rest of your system.

{{< steps >}}
{{< step >}}
**Install Poetry**

Install Poetry by downloading and executing the [installation script](https://install.python-poetry.org).

**Linux, macOS, Windows (WSL)**

```bash
curl -sSL https://install.python-poetry.org | python3 -
```
<<<<<<< HEAD
Note: some systems might need `python3` instead of `python`

### windows powershell install instructions
=======

**Windows (Powershell)**

>>>>>>> ac49097a
```powershell
(Invoke-WebRequest -Uri https://install.python-poetry.org -UseBasicParsing).Content | py -
```

{{% note %}}
If you have installed Python through the Microsoft Store, replace `py` with `python` in the command
above.
{{% /note %}}

{{% note %}}
Note that the installer does not support Python < 3.7.
{{% /note %}}

{{% warning %}}
The previous `get-poetry.py` and `install-poetry.py` installers are now deprecated. If you are currently using them
you should migrate to the new, supported, installer through `https://install.python-poetry.org`.
{{% /warning %}}
{{< /step >}}
{{< step >}}
**Add Poetry to your PATH**

The installer installs the `poetry` tool to Poetry's `bin` directory. This location depends on your system:

- `$HOME/.local/bin` for Unix
- `%APPDATA%\Python\Scripts` on Windows

If this directory is not on your `PATH`, you will need to add it manually
if you want to invoke Poetry with simply `poetry`.

Alternatively, you can use the full path to `poetry` to use it.
{{< /step >}}

{{< step >}}
**Check the installation**

Once Poetry is installed you can execute the following:

```bash
poetry --version
```

If you see something like `Poetry (version 1.2.0)` then you are ready to use Poetry.
{{< /step >}}

{{< step >}}
**Configure the installation**

By default, Poetry is installed into the user's platform-specific home directory.
If you wish to change this, you may define the `POETRY_HOME` environment variable:

```bash
curl -sSL https://install.python-poetry.org | POETRY_HOME=/etc/poetry python3 -
```

If you want to install prerelease versions, you can do so by passing `--preview` option to `install-poetry.py`
or by using the `POETRY_PREVIEW` environment variable:

```bash
curl -sSL https://install.python-poetry.org | python3 - --preview
curl -sSL https://install.python-poetry.org | POETRY_PREVIEW=1 python3 -
```

Similarly, if you want to install a specific version, you can use `--version` option or the `POETRY_VERSION`
environment variable:

```bash
curl -sSL https://install.python-poetry.org | python3 - --version 1.2.0
curl -sSL https://install.python-poetry.org | POETRY_VERSION=1.2.0 python3 -
```

You can also install Poetry from a `git` repository by using the `--git` option:

```bash
curl -sSL https://install.python-poetry.org | python3 - --git https://github.com/python-poetry/poetry.git@master
````
{{< /step >}}

{{< step >}}
**Update Poetry**

If you want to install pre-release versions, you can use the `--preview` option.

```bash
poetry self update --preview
```

And finally, if you want to install a specific version, you can pass it as an argument
to `self update`.

```bash
poetry self update 1.2.0
```

{{% warning %}}
Poetry versions installed using the deprecated `get-poetry.py` installer will not be able to use this
command to update to 1.2 releases or later. Migrate to using `https://install.python-poetry.org` or `pipx`.
{{% /warning %}}
{{< /step >}}

{{< step >}}
**Uninstall Poetry**

If you decide Poetry isn't your thing, you can completely remove it from your system
by running the installer again with the `--uninstall` option or by setting
the `POETRY_UNINSTALL` environment variable before executing the installer.

```bash
curl -sSL https://install.python-poetry.org | python3 - --uninstall
curl -sSL https://install.python-poetry.org | POETRY_UNINSTALL=1 python3 -
```
{{< /step >}}

{{< /steps >}}

{{< /tab >}}

{{< tab tabID="installing-with-pipx" >}}

Using [`pipx`](https://github.com/pypa/pipx) to install Poetry is also possible.

`pipx` is used to install Python CLI applications globally while still isolating them in virtual environments.
This allows for clean upgrades and uninstalls.

{{< steps >}}
{{< step >}}
**Install Poetry**

```bash
pipx install poetry
```
{{< /step >}}
{{< step >}}
**Update Poetry**

```bash
pipx upgrade poetry
```
{{< /step >}}
{{< step >}}
**Uninstall Poetry**

```bash
pipx uninstall poetry
```
{{< /step >}}
{{< /steps >}}

{{< /tab >}}

{{< tab tabID="installing-with-pip" >}}

Using `pip` to install Poetry is possible.

```bash
pip install --user poetry
```

{{% warning %}}
Be aware that it will also install Poetry's dependencies
which might cause conflicts with other packages.
{{% /warning %}}

{{< /tab >}}

{{< /tabs >}}


## Enable tab completion for Bash, Fish, or Zsh

`poetry` supports generating completion scripts for Bash, Fish, and Zsh.
See `poetry help completions` for full details, but the gist is as simple as using one of the following:


```bash
# Bash
poetry completions bash > /etc/bash_completion.d/poetry

# Fish
poetry completions fish > ~/.config/fish/completions/poetry.fish

# Zsh
poetry completions zsh > ~/.zfunc/_poetry

# Oh-My-Zsh
mkdir $ZSH_CUSTOM/plugins/poetry
poetry completions zsh > $ZSH_CUSTOM/plugins/poetry/_poetry

# prezto
poetry completions zsh > ~/.zprezto/modules/completion/external/src/_poetry

```

{{% note %}}
You may need to restart your shell in order for the changes to take effect.
{{% /note %}}

For `zsh`, you must then add the following line in your `~/.zshrc` before `compinit`:

```bash
fpath+=~/.zfunc
```

For `oh-my-zsh`, you must then enable poetry in your `~/.zshrc` plugins

```text
plugins(
	poetry
	...
	)
```<|MERGE_RESOLUTION|>--- conflicted
+++ resolved
@@ -40,15 +40,12 @@
 ```bash
 curl -sSL https://install.python-poetry.org | python3 -
 ```
-<<<<<<< HEAD
-Note: some systems might need `python3` instead of `python`
-
-### windows powershell install instructions
-=======
+{{% note %}}
+Note: On some systems, `python` may still refer to Python 2 instead of Python 3. Please always use the
+`python3` binary to ensure the right major version of Python is used.
+{{% /note %}}
 
 **Windows (Powershell)**
-
->>>>>>> ac49097a
 ```powershell
 (Invoke-WebRequest -Uri https://install.python-poetry.org -UseBasicParsing).Content | py -
 ```

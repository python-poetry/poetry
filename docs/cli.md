--- conflicted
+++ resolved
@@ -130,13 +130,8 @@
 * `--name`: Name of the package.
 * `--description`: Description of the package.
 * `--author`: Author of the package.
-<<<<<<< HEAD
 * `--python`: Compatible Python versions.
 * `--dependency`: Package to require with an optional version constraint, e.g. `requests:^2.10.0` or `requests=2.11.1`. (see [add]({{< relref "#add" >}})).
-=======
-* `--python` Compatible Python versions.
-* `--dependency`: Package to require with a version constraint. Should be in format `foo:1.0.0`.
->>>>>>> 7d414af6
 * `--dev-dependency`: Development requirements, see `--dependency`.
 
 

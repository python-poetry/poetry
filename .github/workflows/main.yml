--- conflicted
+++ resolved
@@ -102,17 +102,12 @@
       uses: actions/setup-python@v1
       with:
         python-version: ${{ matrix.python-version }}
-<<<<<<< HEAD
-    - name: Install Poetry
-      shell: cmd
-=======
     - name: Get full python version
       id: full-python-version
       shell: bash
       run: |
         echo ::set-output name=version::$(python -c "import sys; print('-'.join(str(v) for v in sys.version_info[:3]))")
     - name: Install and setup Poetry
->>>>>>> 65ab92de
       run: |
         python get-poetry.py --preview -y
         $env:Path += ";$env:Userprofile\.poetry\bin"
@@ -123,12 +118,10 @@
         path: .venv
         key: venv-${{ runner.os }}-${{ steps.full-python-version.outputs.version }}-${{ hashFiles('**/poetry.lock') }}
     - name: Install dependencies
-      shell: cmd
       run: |
         $env:Path += ";$env:Userprofile\.poetry\bin"
         poetry install
     - name: Test
-      shell: cmd
       run: |
         $env:Path += ";$env:Userprofile\.poetry\bin"
         poetry run pytest -q tests
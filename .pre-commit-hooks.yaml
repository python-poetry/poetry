- id: poetry-check
  name: poetry-check
  description: run poetry check to validate config
  entry: poetry check
  language: python
  pass_filenames: false
<<<<<<< HEAD
  files: ^pyproject\.toml$
=======
  files: ^(.*/)?(poetry\.lock|pyproject\.toml)$
>>>>>>> a7d234cc

- id: poetry-lock
  name: poetry-lock
  description: run poetry lock to update lock file
  entry: poetry lock
  language: python
  pass_filenames: false
<<<<<<< HEAD
  files: ^pyproject\.toml|poetry\.lock$

- id: poetry-lock-check
  name: poetry-lock-check
  description: check that poetry lock file is consistent with pyproject.toml
  entry: poetry lock --check
  language: python
  pass_filenames: false
  files: ^pyproject\.toml|poetry\.lock$
=======
  files: ^(.*/)?(poetry\.lock|pyproject\.toml)$
>>>>>>> a7d234cc

- id: poetry-export
  name: poetry-export
  description: run poetry export to sync lock file with requirements.txt
  entry: poetry export
  language: python
  pass_filenames: false
<<<<<<< HEAD
  files: ^poetry\.lock$
  args: ["-f", "requirements.txt", "-o", "requirements.txt"]
=======
  files: ^(.*/)?poetry\.lock$
  args: ["-f", "requirements.txt", "-o", "requirements.txt"]

- id: poetry-install
  name: poetry-install
  description: run poetry install to install dependencies from the lock file
  entry: poetry install
  language: python
  pass_filenames: false
  stages: [post-checkout, post-merge]
  always_run: true
>>>>>>> a7d234cc
<|MERGE_RESOLUTION|>--- conflicted
+++ resolved
@@ -4,11 +4,7 @@
   entry: poetry check
   language: python
   pass_filenames: false
-<<<<<<< HEAD
-  files: ^pyproject\.toml$
-=======
   files: ^(.*/)?(poetry\.lock|pyproject\.toml)$
->>>>>>> a7d234cc
 
 - id: poetry-lock
   name: poetry-lock
@@ -16,19 +12,15 @@
   entry: poetry lock
   language: python
   pass_filenames: false
-<<<<<<< HEAD
-  files: ^pyproject\.toml|poetry\.lock$
-
+  files: ^(.*/)?(poetry\.lock|pyproject\.toml)$
+  
 - id: poetry-lock-check
   name: poetry-lock-check
   description: check that poetry lock file is consistent with pyproject.toml
   entry: poetry lock --check
   language: python
   pass_filenames: false
-  files: ^pyproject\.toml|poetry\.lock$
-=======
   files: ^(.*/)?(poetry\.lock|pyproject\.toml)$
->>>>>>> a7d234cc
 
 - id: poetry-export
   name: poetry-export
@@ -36,10 +28,6 @@
   entry: poetry export
   language: python
   pass_filenames: false
-<<<<<<< HEAD
-  files: ^poetry\.lock$
-  args: ["-f", "requirements.txt", "-o", "requirements.txt"]
-=======
   files: ^(.*/)?poetry\.lock$
   args: ["-f", "requirements.txt", "-o", "requirements.txt"]
 
@@ -50,5 +38,4 @@
   language: python
   pass_filenames: false
   stages: [post-checkout, post-merge]
-  always_run: true
->>>>>>> a7d234cc
+  always_run: true
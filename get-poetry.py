"""
This script will install Poetry and its dependencies
in isolation from the rest of the system.

It does, in order:

  - Downloads the latest stable (or pre-release) version of poetry.
  - Downloads all its dependencies in the poetry/_vendor directory.
  - Copies it and all extra files in $POETRY_HOME.
  - Updates the PATH in a system-specific way.

There will be a `poetry` script that will be installed in $POETRY_HOME/bin
which will act as the poetry command but is slightly different in the sense
that it will use the current Python installation.

What this means is that one Poetry installation can serve for multiple
Python versions.
"""
import argparse
import hashlib
import json
import os
import platform
import re
import shutil
import stat
import subprocess
import sys
import tarfile
import tempfile

from contextlib import closing
from contextlib import contextmanager
from functools import cmp_to_key
from gzip import GzipFile
from io import UnsupportedOperation
from io import open


try:
    from urllib.error import HTTPError
    from urllib.request import Request
    from urllib.request import urlopen
except ImportError:
    from urllib2 import HTTPError
    from urllib2 import Request
    from urllib2 import urlopen

try:
    input = raw_input
except NameError:
    pass


try:
    try:
        import winreg
    except ImportError:
        import _winreg as winreg
except ImportError:
    winreg = None

try:
    u = unicode
except NameError:
    u = str

SHELL = os.getenv("SHELL", "")
WINDOWS = sys.platform.startswith("win") or (sys.platform == "cli" and os.name == "nt")


FOREGROUND_COLORS = {
    "black": 30,
    "red": 31,
    "green": 32,
    "yellow": 33,
    "blue": 34,
    "magenta": 35,
    "cyan": 36,
    "white": 37,
}

BACKGROUND_COLORS = {
    "black": 40,
    "red": 41,
    "green": 42,
    "yellow": 43,
    "blue": 44,
    "magenta": 45,
    "cyan": 46,
    "white": 47,
}

OPTIONS = {"bold": 1, "underscore": 4, "blink": 5, "reverse": 7, "conceal": 8}


def style(fg, bg, options):
    codes = []

    if fg:
        codes.append(FOREGROUND_COLORS[fg])

    if bg:
        codes.append(BACKGROUND_COLORS[bg])

    if options:
        if not isinstance(options, (list, tuple)):
            options = [options]

        for option in options:
            codes.append(OPTIONS[option])

    return "\033[{}m".format(";".join(map(str, codes)))


STYLES = {
    "info": style("green", None, None),
    "comment": style("yellow", None, None),
    "error": style("red", None, None),
    "warning": style("yellow", None, None),
}


def is_decorated():
    if platform.system().lower() == "windows":
        return (
            os.getenv("ANSICON") is not None
            or "ON" == os.getenv("ConEmuANSI")
            or "xterm" == os.getenv("Term")
        )

    if not hasattr(sys.stdout, "fileno"):
        return False

    try:
        return os.isatty(sys.stdout.fileno())
    except UnsupportedOperation:
        return False


def is_interactive():
    if not hasattr(sys.stdin, "fileno"):
        return False

    try:
        return os.isatty(sys.stdin.fileno())
    except UnsupportedOperation:
        return False


def colorize(style, text):
    if not is_decorated():
        return text

    return "{}{}\033[0m".format(STYLES[style], text)


@contextmanager
def temporary_directory(*args, **kwargs):
    try:
        from tempfile import TemporaryDirectory
    except ImportError:
        name = tempfile.mkdtemp(*args, **kwargs)

        yield name

        shutil.rmtree(name)
    else:
        with TemporaryDirectory(*args, **kwargs) as name:
            yield name


def string_to_bool(value):
    value = value.lower()

    return value in {"true", "1", "y", "yes"}


def expanduser(path):
    """
    Expand ~ and ~user constructions.

    Includes a workaround for http://bugs.python.org/issue14768
    """
    expanded = os.path.expanduser(path)
    if path.startswith("~/") and expanded.startswith("//"):
        expanded = expanded[1:]

    return expanded


HOME = expanduser("~")
POETRY_HOME = os.environ.get("POETRY_HOME") or os.path.join(HOME, ".poetry")
POETRY_BIN = os.path.join(POETRY_HOME, "bin")
POETRY_ENV = os.path.join(POETRY_HOME, "env")
POETRY_LIB = os.path.join(POETRY_HOME, "lib")
POETRY_LIB_BACKUP = os.path.join(POETRY_HOME, "lib-backup")


BIN = """# -*- coding: utf-8 -*-
import glob
import sys
import os

lib = os.path.normpath(os.path.join(os.path.realpath(__file__), "../..", "lib"))
vendors = os.path.join(lib, "poetry", "_vendor")
current_vendors = os.path.join(
    vendors, "py{}".format(".".join(str(v) for v in sys.version_info[:2]))
)

sys.path.insert(0, lib)
sys.path.insert(0, current_vendors)

if __name__ == "__main__":
    from poetry.console import main

    main()
"""

BAT = u('@echo off\r\n{python_executable} "{poetry_bin}" %*\r\n')


PRE_MESSAGE = """# Welcome to {poetry}!

This will download and install the latest version of {poetry},
a dependency and package manager for Python.

It will add the `poetry` command to {poetry}'s bin directory, located at:

{poetry_home_bin}

{platform_msg}

You can uninstall at any time by executing this script with the --uninstall option,
and these changes will be reverted.
"""

PRE_UNINSTALL_MESSAGE = """# We are sorry to see you go!

This will uninstall {poetry}.

It will remove the `poetry` command from {poetry}'s bin directory, located at:

{poetry_home_bin}

This will also remove {poetry} from your system's PATH.
"""


PRE_MESSAGE_UNIX = """This path will then be added to your `PATH` environment variable by
modifying the profile file{plural} located at:

{rcfiles}"""


PRE_MESSAGE_FISH = """This path will then be added to your `PATH` environment variable by
modifying the `fish_user_paths` universal variable."""

PRE_MESSAGE_WINDOWS = """This path will then be added to your `PATH` environment variable by
modifying the `HKEY_CURRENT_USER/Environment/PATH` registry key."""

PRE_MESSAGE_NO_MODIFY_PATH = """This path needs to be in your `PATH` environment variable,
but will not be added automatically."""

POST_MESSAGE_UNIX = """{poetry} ({version}) is installed now. Great!

To get started you need {poetry}'s bin directory ({poetry_home_bin}) in your `PATH`
environment variable. Next time you log in this will be done
automatically.

To configure your current shell run `source {poetry_home_env}`
"""

POST_MESSAGE_FISH = """{poetry} ({version}) is installed now. Great!

{poetry}'s bin directory ({poetry_home_bin}) has been added to your `PATH`
environment variable by modifying the `fish_user_paths` universal variable.
"""

POST_MESSAGE_WINDOWS = """{poetry} ({version}) is installed now. Great!

To get started you need Poetry's bin directory ({poetry_home_bin}) in your `PATH`
environment variable. Future applications will automatically have the
correct environment, but you may need to restart your current shell.
"""

POST_MESSAGE_UNIX_NO_MODIFY_PATH = """{poetry} ({version}) is installed now. Great!

To get started you need {poetry}'s bin directory ({poetry_home_bin}) in your `PATH`
environment variable.

To configure your current shell run `source {poetry_home_env}`
"""

POST_MESSAGE_FISH_NO_MODIFY_PATH = """{poetry} ({version}) is installed now. Great!

To get started you need {poetry}'s bin directory ({poetry_home_bin})
in your `PATH` environment variable, which you can add by running
the following command:

    set -U fish_user_paths {poetry_home_bin} $fish_user_paths
"""

POST_MESSAGE_WINDOWS_NO_MODIFY_PATH = """{poetry} ({version}) is installed now. Great!

To get started you need Poetry's bin directory ({poetry_home_bin}) in your `PATH`
environment variable. This has not been done automatically.
"""


class Installer:

    CURRENT_PYTHON = sys.executable
    CURRENT_PYTHON_VERSION = sys.version_info[:2]
    METADATA_URL = "https://pypi.org/pypi/poetry/json"
    VERSION_REGEX = re.compile(
        r"v?(\d+)(?:\.(\d+))?(?:\.(\d+))?(?:\.(\d+))?"
        "("
        "[._-]?"
        r"(?:(stable|beta|b|rc|RC|alpha|a|patch|pl|p)((?:[.-]?\d+)*)?)?"
        "([.-]?dev)?"
        ")?"
        r"(?:\+[^\s]+)?"
    )

    REPOSITORY_URL = "https://github.com/python-poetry/poetry"
    BASE_URL = REPOSITORY_URL + "/releases/download/"
    FALLBACK_BASE_URL = "https://github.com/sdispater/poetry/releases/download/"

    def __init__(
        self,
        version=None,
        preview=False,
        force=False,
        modify_path=True,
        accept_all=False,
        file=None,
        base_url=BASE_URL,
    ):
        self._version = version
        self._preview = preview
        self._force = force
        self._modify_path = modify_path
        self._accept_all = accept_all
        self._offline_file = file
        self._base_url = base_url

    def allows_prereleases(self):
        return self._preview

    def run(self):
        version, current_version = self.get_version()

        if version is None:
            return 0

        self.customize_install()
        self.display_pre_message()
        self.ensure_home()

        try:
            self.install(
                version, upgrade=current_version is not None, file=self._offline_file
            )
        except subprocess.CalledProcessError as e:
            print(colorize("error", "An error has occured: {}".format(str(e))))
            print(e.output.decode())

            return e.returncode

        self.display_post_message(version)

        return 0

    def uninstall(self):
        self.display_pre_uninstall_message()

        if not self.customize_uninstall():
            return

        self.remove_home()
        self.remove_from_path()

    def get_version(self):
        current_version = None
        if os.path.exists(POETRY_LIB):
            with open(
                os.path.join(POETRY_LIB, "poetry", "__version__.py"), encoding="utf-8"
            ) as f:
                version_content = f.read()

            current_version_re = re.match(
                '(?ms).*__version__ = "(.+)".*', version_content
            )
            if not current_version_re:
                print(
                    colorize(
                        "warning",
                        "Unable to get the current Poetry version. Assuming None",
                    )
                )
            else:
                current_version = current_version_re.group(1)

        # Skip retrieving online release versions if install file is specified
        if self._offline_file is not None:
            if current_version is not None and not self._force:
                print("There is a version of Poetry already installed.")
                return None, current_version

            return "from an offline file", current_version

        print(colorize("info", "Retrieving Poetry metadata"))

        metadata = json.loads(self._get(self.METADATA_URL).decode())

        def _compare_versions(x, y):
            mx = self.VERSION_REGEX.match(x)
            my = self.VERSION_REGEX.match(y)

            vx = tuple(int(p) for p in mx.groups()[:3]) + (mx.group(5),)
            vy = tuple(int(p) for p in my.groups()[:3]) + (my.group(5),)

            if vx < vy:
                return -1
            elif vx > vy:
                return 1

            return 0

        print("")
        releases = sorted(
            metadata["releases"].keys(), key=cmp_to_key(_compare_versions)
        )

        if self._version and self._version not in releases:
            print(colorize("error", "Version {} does not exist.".format(self._version)))

            return None, None

        version = self._version
        if not version:
            for release in reversed(releases):
                m = self.VERSION_REGEX.match(release)
                if m.group(5) and not self.allows_prereleases():
                    continue

                version = release

                break

        current_version = None
        if os.path.exists(POETRY_LIB):
            with open(
                os.path.join(POETRY_LIB, "poetry", "__version__.py"), encoding="utf-8"
            ) as f:
                version_content = f.read()

            current_version_re = re.match(
                '(?ms).*__version__ = "(.+)".*', version_content
            )
            if not current_version_re:
                print(
                    colorize(
                        "warning",
                        "Unable to get the current Poetry version. Assuming None",
                    )
                )
            else:
                current_version = current_version_re.group(1)

        if current_version == version and not self._force:
            print("Latest version already installed.")
            return None, current_version

        return version, current_version

    def customize_install(self):
        if not self._accept_all:
            print("Before we start, please answer the following questions.")
            print("You may simply press the Enter key to leave unchanged.")

            modify_path = input("Modify PATH variable? ([y]/n) ") or "y"
            if modify_path.lower() in {"n", "no"}:
                self._modify_path = False

            print("")

    def customize_uninstall(self):
        if not self._accept_all:
            print()

            uninstall = (
                input("Are you sure you want to uninstall Poetry? (y/[n]) ") or "n"
            )
            if uninstall.lower() not in {"y", "yes"}:
                return False

            print("")

        return True

    def ensure_home(self):
        """
        Ensures that $POETRY_HOME exists or create it.
        """
        if not os.path.exists(POETRY_HOME):
            os.mkdir(POETRY_HOME, 0o755)

    def remove_home(self):
        """
        Removes $POETRY_HOME.
        """
        if not os.path.exists(POETRY_HOME):
            return

        shutil.rmtree(POETRY_HOME)

    def install(self, version, upgrade=False, file=None):
        """
        Installs Poetry in $POETRY_HOME.
        """
        if file is not None:
            print("Attempting to install from file: " + colorize("info", file))
        else:
            print("Installing version: " + colorize("info", version))

        self.make_lib(version)
        self.make_bin()
        self.make_env()
        self.update_path()

        return 0

    def make_lib(self, version):
        """
        Packs everything into a single lib/ directory.
        """
        if os.path.exists(POETRY_LIB_BACKUP):
            shutil.rmtree(POETRY_LIB_BACKUP)

        # Backup the current installation
        if os.path.exists(POETRY_LIB):
            shutil.copytree(POETRY_LIB, POETRY_LIB_BACKUP)
            shutil.rmtree(POETRY_LIB)

        try:
            self._make_lib(version)
        except Exception:
            if not os.path.exists(POETRY_LIB_BACKUP):
                raise

            shutil.copytree(POETRY_LIB_BACKUP, POETRY_LIB)
            shutil.rmtree(POETRY_LIB_BACKUP)

            raise
        finally:
            if os.path.exists(POETRY_LIB_BACKUP):
                shutil.rmtree(POETRY_LIB_BACKUP)

    def _make_lib(self, version):
        # Check if an offline installer file has been specified
        if self._offline_file is not None:
            try:
                self.extract_lib(self._offline_file)
                return
            except Exception:
                raise RuntimeError("Could not install from offline file.")

        # We get the payload from the remote host
        platform = sys.platform
        if platform == "linux2":
            platform = "linux"

        url = self._base_url + "{}/".format(version)
        name = "poetry-{}-{}.tar.gz".format(version, platform)
        checksum = "poetry-{}-{}.sha256sum".format(version, platform)

        try:
            r = urlopen(url + "{}".format(checksum))
        except HTTPError as e:
            if e.code == 404:
                raise RuntimeError("Could not find {} file".format(checksum))

            raise

        checksum = r.read().decode()

        try:
            r = urlopen(url + "{}".format(name))
        except HTTPError as e:
            if e.code == 404:
                raise RuntimeError("Could not find {} file".format(name))

            raise

        meta = r.info()
        size = int(meta["Content-Length"])
        current = 0
        block_size = 8192

        print(
            "  - Downloading {} ({:.2f}MB)".format(
                colorize("comment", name), size / 1024 / 1024
            )
        )

        sha = hashlib.sha256()
        with temporary_directory(prefix="poetry-installer-") as dir_:
            tar = os.path.join(dir_, name)
            with open(tar, "wb") as f:
                while True:
                    buffer = r.read(block_size)
                    if not buffer:
                        break

                    current += len(buffer)
                    f.write(buffer)
                    sha.update(buffer)

            # Checking hashes
            if checksum != sha.hexdigest():
                raise RuntimeError(
                    "Hashes for {} do not match: {} != {}".format(
                        name, checksum, sha.hexdigest()
                    )
                )

            self.extract_lib(tar)

    def extract_lib(self, filename):
        gz = GzipFile(filename, mode="rb")
        try:
            with tarfile.TarFile(filename, fileobj=gz, format=tarfile.PAX_FORMAT) as f:
                f.extractall(POETRY_LIB)
        finally:
            gz.close()

    def _which_python(self):
        """Decides which python executable we'll embed in the launcher script."""
        allowed_executables = ["python3", "python"]
        if WINDOWS:
            allowed_executables += ["py.exe -3", "py.exe -2"]

        # \d in regex ensures we can convert to int later
        version_matcher = re.compile(r"^Python (?P<major>\d+)\.(?P<minor>\d+)\..+$")
        fallback = None
        for executable in allowed_executables:
            try:
                raw_version = subprocess.check_output(
                    executable + " --version", stderr=subprocess.STDOUT, shell=True
                ).decode("utf-8")
            except subprocess.CalledProcessError:
                continue

            match = version_matcher.match(raw_version.strip())
            if match:
                return executable

            if fallback is None:
                # keep this one as the fallback; it was the first valid executable we found.
                fallback = executable

        if fallback is None:
            raise RuntimeError(
                "No python executable found in shell environment. Tried: "
                + str(allowed_executables)
            )

        return fallback

    def make_bin(self):
        if not os.path.exists(POETRY_BIN):
            os.mkdir(POETRY_BIN, 0o755)

        python_executable = self._which_python()

        if WINDOWS:
            with open(os.path.join(POETRY_BIN, "poetry.bat"), "w") as f:
                f.write(
                    u(
                        BAT.format(
                            python_executable=python_executable,
                            poetry_bin=os.path.join(POETRY_BIN, "poetry").replace(
                                os.environ["USERPROFILE"], "%USERPROFILE%"
                            ),
                        )
                    )
                )

        with open(os.path.join(POETRY_BIN, "poetry"), "w", encoding="utf-8") as f:
            if WINDOWS:
                python_executable = "python"

            f.write(u("#!/usr/bin/env {}\n".format(python_executable)))
            f.write(u(BIN))

        if not WINDOWS:
            # Making the file executable
            st = os.stat(os.path.join(POETRY_BIN, "poetry"))
            os.chmod(os.path.join(POETRY_BIN, "poetry"), st.st_mode | stat.S_IEXEC)

    def make_env(self):
        if WINDOWS:
            return

        with open(os.path.join(POETRY_HOME, "env"), "w") as f:
            f.write(u(self.get_export_string()))

    def update_path(self):
        """
        Tries to update the $PATH automatically.
        """
        if not self._modify_path:
            return

        if "fish" in SHELL:
            return self.add_to_fish_path()

        if WINDOWS:
            return self.add_to_windows_path()

        # Updating any profile we can on UNIX systems
        export_string = self.get_export_string()

        addition = "\n{}\n".format(export_string)

        profiles = self.get_unix_profiles()
        for profile in profiles:
            if not os.path.exists(profile):
                continue

            with open(profile, "r") as f:
                content = f.read()

            if addition not in content:
                with open(profile, "a") as f:
                    f.write(u(addition))

    def add_to_fish_path(self):
        """
        Ensure POETRY_BIN directory is on Fish shell $PATH
        """
        current_path = os.environ.get("PATH", None)
        if current_path is None:
            print(
                colorize(
                    "warning",
                    "\nUnable to get the PATH value. It will not be updated automatically.",
                )
            )
            self._modify_path = False

            return

        if POETRY_BIN not in current_path:
            fish_user_paths = subprocess.check_output(
                ["fish", "-c", "echo $fish_user_paths"]
            ).decode("utf-8")
            if POETRY_BIN not in fish_user_paths:
                cmd = "set -U fish_user_paths {} $fish_user_paths".format(POETRY_BIN)
                set_fish_user_path = ["fish", "-c", "{}".format(cmd)]
                subprocess.check_output(set_fish_user_path)
        else:
            print(
                colorize(
                    "warning",
                    "\nPATH already contains {} and thus was not modified.".format(
                        POETRY_BIN
                    ),
                )
            )

    def add_to_windows_path(self):
        try:
            old_path = self.get_windows_path_var()
        except WindowsError:
            old_path = None

        if old_path is None:
            print(
                colorize(
                    "warning",
                    "Unable to get the PATH value. It will not be updated automatically",
                )
            )
            self._modify_path = False

            return

        new_path = POETRY_BIN
        if POETRY_BIN in old_path:
            old_path = old_path.replace(POETRY_BIN + ";", "")

        if old_path:
            new_path += ";"
            new_path += old_path

        self.set_windows_path_var(new_path)

    def get_windows_path_var(self):
        with winreg.ConnectRegistry(None, winreg.HKEY_CURRENT_USER) as root:
            with winreg.OpenKey(root, "Environment", 0, winreg.KEY_ALL_ACCESS) as key:
                path, _ = winreg.QueryValueEx(key, "PATH")

                return path

    def set_windows_path_var(self, value):
        import ctypes

        with winreg.ConnectRegistry(None, winreg.HKEY_CURRENT_USER) as root:
            with winreg.OpenKey(root, "Environment", 0, winreg.KEY_ALL_ACCESS) as key:
                winreg.SetValueEx(key, "PATH", 0, winreg.REG_EXPAND_SZ, value)

        # Tell other processes to update their environment
        HWND_BROADCAST = 0xFFFF
        WM_SETTINGCHANGE = 0x1A

        SMTO_ABORTIFHUNG = 0x0002

        result = ctypes.c_long()
        SendMessageTimeoutW = ctypes.windll.user32.SendMessageTimeoutW
        SendMessageTimeoutW(
            HWND_BROADCAST,
            WM_SETTINGCHANGE,
            0,
            u"Environment",
            SMTO_ABORTIFHUNG,
            5000,
            ctypes.byref(result),
        )

    def remove_from_path(self):
        if "fish" in SHELL:
            return self.remove_from_fish_path()

        elif WINDOWS:
            return self.remove_from_windows_path()

        return self.remove_from_unix_path()

    def remove_from_fish_path(self):
        fish_user_paths = subprocess.check_output(
            ["fish", "-c", "echo $fish_user_paths"]
        ).decode("utf-8")
        if POETRY_BIN in fish_user_paths:
            cmd = "set -U fish_user_paths (string match -v {} $fish_user_paths)".format(
                POETRY_BIN
            )
            set_fish_user_path = ["fish", "-c", "{}".format(cmd)]
            subprocess.check_output(set_fish_user_path)

    def remove_from_windows_path(self):
        path = self.get_windows_path_var()

        poetry_path = POETRY_BIN
        if poetry_path in path:
            path = path.replace(POETRY_BIN + ";", "")

            if poetry_path in path:
                path = path.replace(POETRY_BIN, "")

        self.set_windows_path_var(path)

    def remove_from_unix_path(self):
        # Updating any profile we can on UNIX systems
        export_string = self.get_export_string()

        addition = "{}\n".format(export_string)

        profiles = self.get_unix_profiles()
        for profile in profiles:
            if not os.path.exists(profile):
                continue

            with open(profile, "r") as f:
                content = f.readlines()

            if addition not in content:
                continue

            new_content = []
            for line in content:
                if line == addition:
                    if new_content and not new_content[-1].strip():
                        new_content = new_content[:-1]

                    continue

                new_content.append(line)

            with open(profile, "w") as f:
                f.writelines(new_content)

    def get_export_string(self):
        path = POETRY_BIN.replace(os.getenv("HOME", ""), "$HOME")
        export_string = 'export PATH="{}:$PATH"'.format(path)

        return export_string

    def get_unix_profiles(self):
        profiles = [os.path.join(HOME, ".profile")]

        if "zsh" in SHELL:
            zdotdir = os.getenv("ZDOTDIR", HOME)
<<<<<<< HEAD
            zprofile = os.path.join(zdotdir, ".zprofile")
            zshrc = os.path.join(zdotdir, ".zshrc")
            if os.path.isfile(zprofile):
                profiles.append(zprofile)
            else:
                profiles.append(zshrc)
=======
            profiles.append(os.path.join(zdotdir, ".zshrc"))
>>>>>>> 4ec09d4e

        bash_profile = os.path.join(HOME, ".bash_profile")
        if os.path.exists(bash_profile):
            profiles.append(bash_profile)

        return profiles

    def display_pre_message(self):
        if WINDOWS:
            home = POETRY_BIN.replace(os.getenv("USERPROFILE", ""), "%USERPROFILE%")
        else:
            home = POETRY_BIN.replace(os.getenv("HOME", ""), "$HOME")

        kwargs = {
            "poetry": colorize("info", "Poetry"),
            "poetry_home_bin": colorize("comment", home),
        }

        if not self._modify_path:
            kwargs["platform_msg"] = PRE_MESSAGE_NO_MODIFY_PATH
        else:
            if "fish" in SHELL:
                kwargs["platform_msg"] = PRE_MESSAGE_FISH
            elif WINDOWS:
                kwargs["platform_msg"] = PRE_MESSAGE_WINDOWS
            else:
                profiles = [
                    colorize("comment", p.replace(os.getenv("HOME", ""), "$HOME"))
                    for p in self.get_unix_profiles()
                ]
                kwargs["platform_msg"] = PRE_MESSAGE_UNIX.format(
                    rcfiles="\n".join(profiles), plural="s" if len(profiles) > 1 else ""
                )

        print(PRE_MESSAGE.format(**kwargs))

    def display_pre_uninstall_message(self):
        home_bin = POETRY_BIN
        if WINDOWS:
            home_bin = home_bin.replace(os.getenv("USERPROFILE", ""), "%USERPROFILE%")
        else:
            home_bin = home_bin.replace(os.getenv("HOME", ""), "$HOME")

        kwargs = {
            "poetry": colorize("info", "Poetry"),
            "poetry_home_bin": colorize("comment", home_bin),
        }

        print(PRE_UNINSTALL_MESSAGE.format(**kwargs))

    def display_post_message(self, version):
        print("")

        kwargs = {
            "poetry": colorize("info", "Poetry"),
            "version": colorize("comment", version),
        }

        if WINDOWS:
            message = POST_MESSAGE_WINDOWS
            if not self._modify_path:
                message = POST_MESSAGE_WINDOWS_NO_MODIFY_PATH

            poetry_home_bin = POETRY_BIN.replace(
                os.getenv("USERPROFILE", ""), "%USERPROFILE%"
            )
        elif "fish" in SHELL:
            message = POST_MESSAGE_FISH
            if not self._modify_path:
                message = POST_MESSAGE_FISH_NO_MODIFY_PATH

            poetry_home_bin = POETRY_BIN.replace(os.getenv("HOME", ""), "$HOME")
        else:
            message = POST_MESSAGE_UNIX
            if not self._modify_path:
                message = POST_MESSAGE_UNIX_NO_MODIFY_PATH

            poetry_home_bin = POETRY_BIN.replace(os.getenv("HOME", ""), "$HOME")
            kwargs["poetry_home_env"] = colorize(
                "comment", POETRY_ENV.replace(os.getenv("HOME", ""), "$HOME")
            )

        kwargs["poetry_home_bin"] = colorize("comment", poetry_home_bin)

        print(message.format(**kwargs))

    def call(self, *args):
        return subprocess.check_output(args, stderr=subprocess.STDOUT)

    def _get(self, url):
        request = Request(url, headers={"User-Agent": "Python Poetry"})

        with closing(urlopen(request)) as r:
            return r.read()


def main():
    parser = argparse.ArgumentParser(
        description="Installs the latest (or given) version of poetry"
    )
    parser.add_argument(
        "-p",
        "--preview",
        help="install preview version",
        dest="preview",
        action="store_true",
        default=False,
    )
    parser.add_argument("--version", help="install named version", dest="version")
    parser.add_argument(
        "-f",
        "--force",
        help="install on top of existing version",
        dest="force",
        action="store_true",
        default=False,
    )
    parser.add_argument(
        "--no-modify-path",
        help="do not modify $PATH",
        dest="no_modify_path",
        action="store_true",
        default=False,
    )
    parser.add_argument(
        "-y",
        "--yes",
        help="accept all prompts",
        dest="accept_all",
        action="store_true",
        default=False,
    )
    parser.add_argument(
        "--uninstall",
        help="uninstall poetry",
        dest="uninstall",
        action="store_true",
        default=False,
    )
    parser.add_argument(
        "--file",
        dest="file",
        action="store",
        help="Install from a local file instead of fetching the latest version "
        "of Poetry available online.",
    )

    args = parser.parse_args()

    base_url = Installer.BASE_URL

    if args.file is None:
        try:
            urlopen(Installer.REPOSITORY_URL)
        except HTTPError as e:
            if e.code == 404:
                base_url = Installer.FALLBACK_BASE_URL
            else:
                raise

    installer = Installer(
        version=args.version or os.getenv("POETRY_VERSION"),
        preview=args.preview or string_to_bool(os.getenv("POETRY_PREVIEW", "0")),
        force=args.force,
        modify_path=not args.no_modify_path,
        accept_all=args.accept_all
        or string_to_bool(os.getenv("POETRY_ACCEPT", "0"))
        or not is_interactive(),
        file=args.file,
        base_url=base_url,
    )

    if args.uninstall or string_to_bool(os.getenv("POETRY_UNINSTALL", "0")):
        return installer.uninstall()

    return installer.run()


if __name__ == "__main__":
    sys.exit(main())<|MERGE_RESOLUTION|>--- conflicted
+++ resolved
@@ -903,16 +903,12 @@
 
         if "zsh" in SHELL:
             zdotdir = os.getenv("ZDOTDIR", HOME)
-<<<<<<< HEAD
             zprofile = os.path.join(zdotdir, ".zprofile")
             zshrc = os.path.join(zdotdir, ".zshrc")
             if os.path.isfile(zprofile):
                 profiles.append(zprofile)
             else:
                 profiles.append(zshrc)
-=======
-            profiles.append(os.path.join(zdotdir, ".zshrc"))
->>>>>>> 4ec09d4e
 
         bash_profile = os.path.join(HOME, ".bash_profile")
         if os.path.exists(bash_profile):

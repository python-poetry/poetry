from __future__ import unicode_literals

import contextlib
import hashlib
import os
import re
import tempfile
import shutil
import stat
import zipfile

from base64 import urlsafe_b64encode
from io import StringIO

from poetry.__version__ import __version__
from poetry.semver import parse_constraint
from poetry.utils._compat import Path

from ..utils.helpers import normalize_file_permissions
from ..utils.package_include import PackageInclude
from ..utils.tags import get_abbr_impl
from ..utils.tags import get_abi_tag
from ..utils.tags import get_impl_ver
from ..utils.tags import get_platform
from .builder import Builder


wheel_file_template = """\
Wheel-Version: 1.0
Generator: poetry {version}
Root-Is-Purelib: {pure_lib}
Tag: {tag}
"""


class WheelBuilder(Builder):
    def __init__(self, poetry, venv, io, target_dir=None, original=None):
        super(WheelBuilder, self).__init__(poetry, venv, io)

        self._records = []
        self._original_path = self._path
        self._target_dir = target_dir or (self._poetry.file.parent / "dist")
        if original:
            self._original_path = original.file.parent

    @classmethod
    def make_in(cls, poetry, venv, io, directory=None, original=None):
        wb = WheelBuilder(poetry, venv, io, target_dir=directory, original=original)
        wb.build()

    @classmethod
    def make(cls, poetry, venv, io):
        """Build a wheel in the dist/ directory, and optionally upload it."""
        cls.make_in(poetry, venv, io)

    def build(self):
        self._io.writeln(" - Building <info>wheel</info>")

        dist_dir = self._target_dir
        if not dist_dir.exists():
            dist_dir.mkdir()

        (fd, temp_path) = tempfile.mkstemp(suffix=".whl")

        with zipfile.ZipFile(
            os.fdopen(fd, "w+b"), mode="w", compression=zipfile.ZIP_DEFLATED
        ) as zip_file:
            self._build()
            self._copy_module(zip_file)
            self._write_metadata(zip_file)
            self._write_record(zip_file)

        wheel_path = dist_dir / self.wheel_filename
        if wheel_path.exists():
            wheel_path.unlink()
        shutil.move(temp_path, str(wheel_path))

        self._io.writeln(" - Built <fg=cyan>{}</>".format(self.wheel_filename))

    def _build(self):
        if self._package.build:
            setup = self._path / "setup.py"

            # We need to place ourselves in the temporary
            # directory in order to build the package
            current_path = os.getcwd()
            try:
                os.chdir(str(self._path))
                self._venv.run(
                    "python", str(setup), "build", "-b", str(self._path / "build")
                )
            finally:
                os.chdir(current_path)

            build_dir = self._path / "build"
            lib = list(build_dir.glob("lib.*"))
            if not lib:
                # The result of building the extensions
                # does not exist, this may due to conditional
                # builds, so we assume that it's okay
                return

            lib = lib[0]
            for pkg in lib.glob("*"):
                shutil.rmtree(str(self._path / pkg.name))
                shutil.copytree(str(pkg), str(self._path / pkg.name))

    def _copy_module(self, wheel):
        excluded = self.find_excluded_files()
        src = self._module.path
        to_add = []

        for include in self._module.includes:
            include.refresh()

            for file in include.elements:
                if "__pycache__" in str(file):
                    continue

                if file.is_dir():
                    continue

                if isinstance(include, PackageInclude) and include.source:
                    rel_file = file.relative_to(include.base)
                else:
                    rel_file = file.relative_to(self._path)

                if file in excluded:
                    continue

                if file.suffix == ".pyc":
                    continue

                self._io.writeln(
                    " - Adding: <comment>{}</comment>".format(str(file)),
                    verbosity=self._io.VERBOSITY_VERY_VERBOSE,
                )
                to_add.append((file, rel_file))

        # Walk the files and compress them,
        # sorting everything so the order is stable.
        for full_path, rel_path in sorted(to_add, key=lambda x: x[1]):
            self._add_file(wheel, full_path, rel_path)

    def _write_metadata(self, wheel):
        if (
            "scripts" in self._poetry.local_config
            or "plugins" in self._poetry.local_config
        ):
            with self._write_to_zip(wheel, self.dist_info + "/entry_points.txt") as f:
                self._write_entry_points(f)

        for base in ("COPYING", "LICENSE"):
            for path in sorted(self._path.glob(base + "*")):
                self._add_file(wheel, path, "%s/%s" % (self.dist_info, path.name))

        with self._write_to_zip(wheel, self.dist_info + "/WHEEL") as f:
            self._write_wheel_file(f)

        with self._write_to_zip(wheel, self.dist_info + "/METADATA") as f:
            self._write_metadata_file(f)

    def _write_record(self, wheel):
        # Write a record of the files in the wheel
        with self._write_to_zip(wheel, self.dist_info + "/RECORD") as f:
            for path, hash, size in self._records:
                f.write("{},sha256={},{}\n".format(path, hash, size))
            # RECORD itself is recorded with no hash or size
            f.write(self.dist_info + "/RECORD,,\n")

    def find_excluded_files(self):  # type: () -> list
        # Checking VCS
        return []

    @property
    def dist_info(self):  # type: () -> str
        return self.dist_info_name(self._package.name, self._meta.version)

    @property
    def data_info(self):  # type: () -> str
        return self.data_info_name(self._package.name, self._meta.version)

    @property
    def wheel_filename(self):  # type: () -> str
        return "{}-{}-{}.whl".format(
            re.sub("[^\w\d.]+", "_", self._package.pretty_name, flags=re.UNICODE),
            re.sub("[^\w\d.]+", "_", self._meta.version, flags=re.UNICODE),
            self.tag,
        )

    def supports_python2(self):
        return self._package.python_constraint.allows_any(
            parse_constraint(">=2.0.0 <3.0.0")
        )

    def dist_info_name(self, distribution, version):  # type: (...) -> str
        escaped_name = re.sub("[^\w\d.]+", "_", distribution, flags=re.UNICODE)
        escaped_version = re.sub("[^\w\d.]+", "_", version, flags=re.UNICODE)

        return "{}-{}.dist-info".format(escaped_name, escaped_version)

    def data_info_name(self, distribution, version):  # type: (...) -> str
        escaped_name = re.sub("[^\w\d.]+", "_", distribution, flags=re.UNICODE)
        escaped_version = re.sub("[^\w\d.]+", "_", version, flags=re.UNICODE)

        return "{}-{}.data".format(escaped_name, escaped_version)

    @property
    def tag(self):
        if self._package.build:
            platform = get_platform().replace(".", "_").replace("-", "_")
            impl_name = get_abbr_impl(self._venv)
            impl_ver = get_impl_ver(self._venv)
            impl = impl_name + impl_ver
            abi_tag = str(get_abi_tag(self._venv)).lower()
            tag = (impl, abi_tag, platform)
        else:
            platform = "any"
            if self.supports_python2():
                impl = "py2.py3"
            else:
                impl = "py3"

            tag = (impl, "none", platform)

        return "-".join(tag)

<<<<<<< HEAD
    def _add_file(self, full_path, rel_path, executable=False):
=======
    def _add_file(self, wheel, full_path, rel_path):
>>>>>>> 1b7492e5
        full_path, rel_path = str(full_path), str(rel_path)
        if os.sep != "/":
            # We always want to have /-separated paths in the zip file and in
            # RECORD
            rel_path = rel_path.replace(os.sep, "/")

        zinfo = zipfile.ZipInfo(rel_path)

        # Normalize permission bits to either 755 (executable) or 644
        st_mode = os.stat(full_path).st_mode
        new_mode = normalize_file_permissions(st_mode, executable=executable)
        zinfo.external_attr = (new_mode & 0xFFFF) << 16  # Unix attributes

        if stat.S_ISDIR(st_mode):
            zinfo.external_attr |= 0x10  # MS-DOS directory flag

        hashsum = hashlib.sha256()
        with open(full_path, "rb") as src:
            while True:
                buf = src.read(1024 * 8)
                if not buf:
                    break
                hashsum.update(buf)

            src.seek(0)
            wheel.writestr(zinfo, src.read())

        size = os.stat(full_path).st_size
        hash_digest = urlsafe_b64encode(hashsum.digest()).decode("ascii").rstrip("=")

        self._records.append((rel_path, hash_digest, size))

    @contextlib.contextmanager
    def _write_to_zip(self, wheel, rel_path):
        sio = StringIO()
        yield sio

        # The default is a fixed timestamp rather than the current time, so
        # that building a wheel twice on the same computer can automatically
        # give you the exact same result.
        date_time = (2016, 1, 1, 0, 0, 0)
        zi = zipfile.ZipInfo(rel_path, date_time)
        b = sio.getvalue().encode("utf-8")
        hashsum = hashlib.sha256(b)
        hash_digest = urlsafe_b64encode(hashsum.digest()).decode("ascii").rstrip("=")

        wheel.writestr(zi, b, compress_type=zipfile.ZIP_DEFLATED)
        self._records.append((rel_path, hash_digest, len(b)))

    def _write_entry_points(self, fp):
        """
        Write entry_points.txt.
        """
        entry_points, scripts = self.convert_entry_points()

        for group_name in sorted(entry_points):
            fp.write("[{}]\n".format(group_name))
            for ep in sorted(entry_points[group_name]):
                fp.write(ep.replace(" ", "") + "\n")

            fp.write("\n")

        for script in scripts:
            file = Path(script)
            full_path = self._path / file
            self._add_file(
                full_path,
                self.data_info + "/scripts/" + script.lstrip("/"),
                executable=True,
            )

    def _write_wheel_file(self, fp):
        fp.write(
            wheel_file_template.format(
                version=__version__,
                pure_lib="true" if self._package.build is None else "false",
                tag=self.tag,
            )
        )

    def _write_metadata_file(self, fp):
        """
        Write out metadata in the 2.x format (email like)
        """
        fp.write("Metadata-Version: 2.1\n")
        fp.write("Name: {}\n".format(self._meta.name))
        fp.write("Version: {}\n".format(self._meta.version))
        fp.write("Summary: {}\n".format(self._meta.summary))
        fp.write("Home-page: {}\n".format(self._meta.home_page or "UNKNOWN"))
        fp.write("License: {}\n".format(self._meta.license or "UNKOWN"))

        # Optional fields
        if self._meta.keywords:
            fp.write("Keywords: {}\n".format(self._meta.keywords))

        if self._meta.author:
            fp.write("Author: {}\n".format(self._meta.author))

        if self._meta.author_email:
            fp.write("Author-email: {}\n".format(self._meta.author_email))

        if self._meta.requires_python:
            fp.write("Requires-Python: {}\n".format(self._meta.requires_python))

        for classifier in self._meta.classifiers:
            fp.write("Classifier: {}\n".format(classifier))

        for extra in sorted(self._meta.provides_extra):
            fp.write("Provides-Extra: {}\n".format(extra))

        for dep in sorted(self._meta.requires_dist):
            fp.write("Requires-Dist: {}\n".format(dep))

        if self._meta.description_content_type:
            fp.write(
                "Description-Content-Type: "
                "{}\n".format(self._meta.description_content_type)
            )

        if self._meta.description is not None:
            fp.write("\n" + self._meta.description + "\n")<|MERGE_RESOLUTION|>--- conflicted
+++ resolved
@@ -148,7 +148,7 @@
             or "plugins" in self._poetry.local_config
         ):
             with self._write_to_zip(wheel, self.dist_info + "/entry_points.txt") as f:
-                self._write_entry_points(f)
+                self._write_entry_points(wheel, f)
 
         for base in ("COPYING", "LICENSE"):
             for path in sorted(self._path.glob(base + "*")):
@@ -225,11 +225,7 @@
 
         return "-".join(tag)
 
-<<<<<<< HEAD
-    def _add_file(self, full_path, rel_path, executable=False):
-=======
-    def _add_file(self, wheel, full_path, rel_path):
->>>>>>> 1b7492e5
+    def _add_file(self, wheel, full_path, rel_path, executable=False):
         full_path, rel_path = str(full_path), str(rel_path)
         if os.sep != "/":
             # We always want to have /-separated paths in the zip file and in
@@ -279,7 +275,7 @@
         wheel.writestr(zi, b, compress_type=zipfile.ZIP_DEFLATED)
         self._records.append((rel_path, hash_digest, len(b)))
 
-    def _write_entry_points(self, fp):
+    def _write_entry_points(self, wheel, fp):
         """
         Write entry_points.txt.
         """
@@ -296,6 +292,7 @@
             file = Path(script)
             full_path = self._path / file
             self._add_file(
+                wheel,
                 full_path,
                 self.data_info + "/scripts/" + script.lstrip("/"),
                 executable=True,

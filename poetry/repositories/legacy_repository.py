--- conflicted
+++ resolved
@@ -434,16 +434,12 @@
                 urllib3.disable_warnings(urllib3.exceptions.InsecureRequestWarning)
 
             response = self.session.get(url)
-<<<<<<< HEAD
-
-=======
             if response.status_code in (401, 403):
                 self._log(
                     f"Authorization error accessing {url}",
                     level="warning",
                 )
                 return
->>>>>>> cd511298
             if response.status_code == 404:
                 return
             response.raise_for_status()

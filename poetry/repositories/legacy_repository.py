--- conflicted
+++ resolved
@@ -51,12 +51,7 @@
 
 
 try:
-<<<<<<< HEAD
     from urllib.parse import quote
-
-=======
-    from urllib.parse import quote, unquote
->>>>>>> 688477be
 except ImportError:
     from urllib import quote
 

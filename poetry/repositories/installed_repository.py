import re

from poetry.packages import Package
from poetry.utils.env import Env

from .repository import Repository


class InstalledRepository(Repository):
    @classmethod
    def load(cls, env):  # type: (Env) -> InstalledRepository
        """
        Load installed packages.

        For now, it uses the pip "freeze" command.
        """
        repo = cls()

<<<<<<< HEAD
        freeze_output = venv.run("python", "-m", "pip", "freeze")
=======
        freeze_output = env.run("pip", "freeze")
>>>>>>> 4dbcb3db
        for line in freeze_output.split("\n"):
            if "==" in line:
                name, version = re.split("={2,3}", line)
                repo.add_package(Package(name, version, version))
            elif line.startswith("-e "):
                line = line[3:].strip()
                if line.startswith("git+"):
                    url = line.lstrip("git+")
                    if "@" in url:
                        url, rev = url.rsplit("@", 1)
                    else:
                        rev = "master"

                    name = url.split("/")[-1].rstrip(".git")
                    if "#egg=" in rev:
                        rev, name = rev.split("#egg=")

                    package = Package(name, "0.0.0")
                    package.source_type = "git"
                    package.source_url = url
                    package.source_reference = rev

                    repo.add_package(package)

        return repo<|MERGE_RESOLUTION|>--- conflicted
+++ resolved
@@ -16,11 +16,8 @@
         """
         repo = cls()
 
-<<<<<<< HEAD
-        freeze_output = venv.run("python", "-m", "pip", "freeze")
-=======
-        freeze_output = env.run("pip", "freeze")
->>>>>>> 4dbcb3db
+        freeze_output = env.run("python", "-m", "pip", "freeze")
+
         for line in freeze_output.split("\n"):
             if "==" in line:
                 name, version = re.split("={2,3}", line)

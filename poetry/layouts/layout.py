from tomlkit import dumps
from tomlkit import loads
from tomlkit import table

from poetry.utils.helpers import module_name


TESTS_DEFAULT = u"""from {package_name} import __version__


def test_version():
    assert __version__ == '{version}'
"""


POETRY_DEFAULT = """\
[tool.poetry]
name = ""
version = ""
description = ""
authors = []

[tool.poetry.dependencies]

[tool.poetry.dev-dependencies]
"""

POETRY_WITH_LICENSE = """\
[tool.poetry]
name = ""
version = ""
description = ""
authors = []
license = ""

[tool.poetry.dependencies]

[tool.poetry.dev-dependencies]
"""

<<<<<<< HEAD
ACCEPTED_README_FORMATS = ["md", "rst"]

BUILD_SYSTEM_MIN_VERSION = "0.12"
=======
BUILD_SYSTEM_MIN_VERSION = "1.0.0a5"
>>>>>>> d4be652c
BUILD_SYSTEM_MAX_VERSION = None


class Layout(object):
    def __init__(
        self,
        project,
        version="0.1.0",
        description="",
        readme_format="md",
        author=None,
        license=None,
        python="*",
        dependencies=None,
        dev_dependencies=None,
    ):
        self._project = project
        self._package_name = module_name(project)
        self._version = version
        self._description = description
        self._readme_format = readme_format
        self._license = license
        self._python = python
        self._dependencies = dependencies or {}
        self._dev_dependencies = dev_dependencies or {}

        if not author:
            author = "Your Name <you@example.com>"

        self._author = author

    def create(self, path, with_tests=True):
        path.mkdir(parents=True, exist_ok=True)

        self._create_default(path)
        self._create_readme(path)

        if with_tests:
            self._create_tests(path)

        self._write_poetry(path)

    def generate_poetry_content(self):
        template = POETRY_DEFAULT
        if self._license:
            template = POETRY_WITH_LICENSE

        content = loads(template)
        poetry_content = content["tool"]["poetry"]
        poetry_content["name"] = self._project
        poetry_content["version"] = self._version
        poetry_content["description"] = self._description
        poetry_content["authors"].append(self._author)
        if self._license:
            poetry_content["license"] = self._license

        if self._readme_format not in ACCEPTED_README_FORMATS:
            raise ValueError("Invalid readme format: {}".format(self._readme_format))

        poetry_content["readme"] = "README.{}".format(self._readme_format)
        poetry_content["dependencies"]["python"] = self._python

        for dep_name, dep_constraint in self._dependencies.items():
            poetry_content["dependencies"][dep_name] = dep_constraint

        for dep_name, dep_constraint in self._dev_dependencies.items():
            poetry_content["dev-dependencies"][dep_name] = dep_constraint

        # Add build system
        build_system = table()
        build_system_version = ">=" + BUILD_SYSTEM_MIN_VERSION
        if BUILD_SYSTEM_MAX_VERSION is not None:
            build_system_version += ",<" + BUILD_SYSTEM_MAX_VERSION

        build_system.add("requires", ["poetry-core" + build_system_version])
        build_system.add("build-backend", "poetry.core.masonry.api")

        content.add("build-system", build_system)

        return dumps(content)

    def _create_default(self, path, src=True):
        raise NotImplementedError()

    def _create_readme(self, path):
        if self._readme_format == "rst":
            readme_file = path / "README.rst"
        else:
            readme_file = path / "README.md"

        readme_file.touch()

    def _create_tests(self, path):
        tests = path / "tests"
        tests_init = tests / "__init__.py"
        tests_default = tests / "test_{}.py".format(self._package_name)

        tests.mkdir()
        tests_init.touch(exist_ok=False)

        with tests_default.open("w", encoding="utf-8") as f:
            f.write(
                TESTS_DEFAULT.format(
                    package_name=self._package_name, version=self._version
                )
            )

    def _write_poetry(self, path):
        content = self.generate_poetry_content()

        poetry = path / "pyproject.toml"

        with poetry.open("w", encoding="utf-8") as f:
            f.write(content)<|MERGE_RESOLUTION|>--- conflicted
+++ resolved
@@ -38,13 +38,9 @@
 [tool.poetry.dev-dependencies]
 """
 
-<<<<<<< HEAD
 ACCEPTED_README_FORMATS = ["md", "rst"]
 
-BUILD_SYSTEM_MIN_VERSION = "0.12"
-=======
 BUILD_SYSTEM_MIN_VERSION = "1.0.0a5"
->>>>>>> d4be652c
 BUILD_SYSTEM_MAX_VERSION = None
 
 

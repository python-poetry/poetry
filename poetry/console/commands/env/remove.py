<<<<<<< HEAD
from cleo import argument
from cleo import option
=======
from cleo.helpers import argument
>>>>>>> adc3cde3

from ..command import Command


class EnvRemoveCommand(Command):

<<<<<<< HEAD
    name = "remove"
    description = "Removes specific virtual environments associated with the project."
=======
    name = "env remove"
    description = "Removes a specific virtualenv associated with the project."
>>>>>>> adc3cde3

    arguments = [
        argument(
            "python",
            "The python executable(s) to remove the virtual environment for.",
            optional=True,
            multiple=True,
        )
    ]
    options = [
        option(
            "all",
            description="Remove all managed virtual environments associated with the project.",
        ),
    ]

    def handle(self) -> None:
        from poetry.utils.env import EnvManager

        pythons = self.argument("python")
        all = self.option("all")
        if not (pythons or all):
            self.line("No virtualenv provided.")

        manager = EnvManager(self.poetry)
        for python in pythons:
            venv = manager.remove(python)
            self.line("Deleted virtualenv: <comment>{}</comment>".format(venv.path))
        if all:
            for venv in manager.list():
                manager.remove_venv(venv.path)
                self.line("Deleted virtualenv: <comment>{}</comment>".format(venv.path))<|MERGE_RESOLUTION|>--- conflicted
+++ resolved
@@ -1,22 +1,13 @@
-<<<<<<< HEAD
-from cleo import argument
-from cleo import option
-=======
 from cleo.helpers import argument
->>>>>>> adc3cde3
+from cleo.helpers import option
 
 from ..command import Command
 
 
 class EnvRemoveCommand(Command):
 
-<<<<<<< HEAD
-    name = "remove"
-    description = "Removes specific virtual environments associated with the project."
-=======
     name = "env remove"
     description = "Removes a specific virtualenv associated with the project."
->>>>>>> adc3cde3
 
     arguments = [
         argument(
@@ -29,7 +20,8 @@
     options = [
         option(
             "all",
-            description="Remove all managed virtual environments associated with the project.",
+            description="Remove all managed virtual environments associated with the "
+            "project.",
         ),
     ]
 

from .env_command import EnvCommand


class DevelopCommand(EnvCommand):
    """
    Installs the current project in development mode. (<error>Deprecated</error>)

    develop
    """

    help = """\
The <info>develop</> command is deprecated. Please use <info>install</info> instead.
"""

    def handle(self):
        self.line("<warning>develop is deprecated use install instead.</warning>")
        self.line("")

<<<<<<< HEAD
        self.line(
            "Installing <info>{}</info> (<comment>{}</comment>)".format(
                self.poetry.package.pretty_name, self.poetry.package.pretty_version
            )
        )
        self.venv.run(
            "python", "-m", "pip", "install", "-e", str(setup.parent), "--no-deps"
        )
=======
        return self.call("install")
>>>>>>> 4dbcb3db
<|MERGE_RESOLUTION|>--- conflicted
+++ resolved
@@ -16,15 +16,4 @@
         self.line("<warning>develop is deprecated use install instead.</warning>")
         self.line("")
 
-<<<<<<< HEAD
-        self.line(
-            "Installing <info>{}</info> (<comment>{}</comment>)".format(
-                self.poetry.package.pretty_name, self.poetry.package.pretty_version
-            )
-        )
-        self.venv.run(
-            "python", "-m", "pip", "install", "-e", str(setup.parent), "--no-deps"
-        )
-=======
-        return self.call("install")
->>>>>>> 4dbcb3db
+        return self.call("install")
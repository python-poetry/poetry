import base64
import hashlib
import itertools
import json
import os
import platform
import re
import shutil
import subprocess
import sys
import sysconfig
import textwrap

from contextlib import contextmanager
from copy import deepcopy
from pathlib import Path
from subprocess import CalledProcessError
from typing import Any
from typing import ContextManager
from typing import Dict
from typing import Iterable
from typing import Iterator
from typing import List
from typing import Optional
from typing import Tuple
from typing import Union

import packaging.tags
import tomlkit
import virtualenv

from cleo.io.io import IO
from packaging.tags import Tag
from packaging.tags import interpreter_name
from packaging.tags import interpreter_version
from packaging.tags import sys_tags
from virtualenv.seed.wheels.embed import get_embed_wheel

from poetry.core.semver.helpers import parse_constraint
from poetry.core.semver.version import Version
from poetry.core.toml.file import TOMLFile
from poetry.core.version.markers import BaseMarker
from poetry.locations import CACHE_DIR
from poetry.poetry import Poetry
from poetry.utils._compat import decode
from poetry.utils._compat import encode
from poetry.utils._compat import list_to_shell_command
from poetry.utils._compat import metadata
from poetry.utils.helpers import is_dir_writable
from poetry.utils.helpers import paths_csv
from poetry.utils.helpers import temporary_directory


GET_ENVIRONMENT_INFO = """\
import json
import os
import platform
import sys
import sysconfig

INTERPRETER_SHORT_NAMES = {
    "python": "py",
    "cpython": "cp",
    "pypy": "pp",
    "ironpython": "ip",
    "jython": "jy",
}


def interpreter_version():
    version = sysconfig.get_config_var("interpreter_version")
    if version:
        version = str(version)
    else:
        version = _version_nodot(sys.version_info[:2])

    return version


def _version_nodot(version):
    # type: (PythonVersion) -> str
    if any(v >= 10 for v in version):
        sep = "_"
    else:
        sep = ""

    return sep.join(map(str, version))


if hasattr(sys, "implementation"):
    info = sys.implementation.version
    iver = "{0.major}.{0.minor}.{0.micro}".format(info)
    kind = info.releaselevel
    if kind != "final":
        iver += kind[0] + str(info.serial)

    implementation_name = sys.implementation.name
else:
    iver = "0"
    implementation_name = platform.python_implementation().lower()

env = {
    "implementation_name": implementation_name,
    "implementation_version": iver,
    "os_name": os.name,
    "platform_machine": platform.machine(),
    "platform_release": platform.release(),
    "platform_system": platform.system(),
    "platform_version": platform.version(),
    "python_full_version": platform.python_version(),
    "platform_python_implementation": platform.python_implementation(),
    "python_version": platform.python_version()[:3],
    "sys_platform": sys.platform,
    "version_info": tuple(sys.version_info),
    # Extra information
    "interpreter_name": INTERPRETER_SHORT_NAMES.get(implementation_name, implementation_name),
    "interpreter_version": interpreter_version(),
}

print(json.dumps(env))
"""


GET_BASE_PREFIX = """\
import sys

if hasattr(sys, "real_prefix"):
    print(sys.real_prefix)
elif hasattr(sys, "base_prefix"):
    print(sys.base_prefix)
else:
    print(sys.prefix)
"""

GET_PYTHON_VERSION = """\
import sys

print('.'.join([str(s) for s in sys.version_info[:3]]))
"""

GET_SYS_PATH = """\
import json
import sys

print(json.dumps(sys.path))
"""

GET_PATHS = """\
import json
import sysconfig

print(json.dumps(sysconfig.get_paths()))
"""


class SitePackages:
    def __init__(
        self,
        purelib: Path,
        platlib: Optional[Path] = None,
        fallbacks: List[Path] = None,
        skip_write_checks: bool = False,
    ) -> None:
        self._purelib = purelib
        self._platlib = platlib or purelib

        if platlib and platlib.resolve() == purelib.resolve():
            self._platlib = purelib

        self._fallbacks = fallbacks or []
        self._skip_write_checks = skip_write_checks

        self._candidates: List[Path] = []
        for path in itertools.chain([self._purelib, self._platlib], self._fallbacks):
            if path not in self._candidates:
                self._candidates.append(path)

        self._writable_candidates = None if not skip_write_checks else self._candidates

    @property
    def path(self) -> Path:
        return self._purelib

    @property
    def purelib(self) -> Path:
        return self._purelib

    @property
    def platlib(self) -> Path:
        return self._platlib

    @property
    def candidates(self) -> List[Path]:
        return self._candidates

    @property
    def writable_candidates(self) -> List[Path]:
        if self._writable_candidates is not None:
            return self._writable_candidates

        self._writable_candidates = []
        for candidate in self._candidates:
            if not is_dir_writable(path=candidate, create=True):
                continue
            self._writable_candidates.append(candidate)

        return self._writable_candidates

    def make_candidates(
        self, path: Path, writable_only: bool = False, strict: bool = False
    ) -> List[Path]:
        candidates = self._candidates if not writable_only else self.writable_candidates
        if path.is_absolute():
            for candidate in candidates:
                try:
                    path.relative_to(candidate)
                    return [path]
                except ValueError:
                    pass
            else:
                raise ValueError(
                    "{} is not relative to any discovered {}sites".format(
                        path, "writable " if writable_only else ""
                    )
                )

        results = [candidate / path for candidate in candidates if candidate]

        if not results and strict:
            raise RuntimeError(
                'Unable to find a suitable destination for "{}" in {}'.format(
                    str(path), paths_csv(self._candidates)
                )
            )

        return results

    def distributions(
        self, name: Optional[str] = None, writable_only: bool = False
    ) -> Iterable[metadata.PathDistribution]:
        path = list(
            map(
                str, self._candidates if not writable_only else self.writable_candidates
            )
        )
        for distribution in metadata.PathDistribution.discover(
            name=name, path=path
        ):  # type: metadata.PathDistribution
            yield distribution

    def find_distribution(
        self, name: str, writable_only: bool = False
    ) -> Optional[metadata.PathDistribution]:
        for distribution in self.distributions(name=name, writable_only=writable_only):
            return distribution
        else:
            return None

    def find_distribution_files_with_suffix(
        self, distribution_name: str, suffix: str, writable_only: bool = False
    ) -> Iterable[Path]:
        for distribution in self.distributions(
            name=distribution_name, writable_only=writable_only
        ):
            for file in distribution.files:
                if file.name.endswith(suffix):
                    yield Path(distribution.locate_file(file))

    def find_distribution_files_with_name(
        self, distribution_name: str, name: str, writable_only: bool = False
    ) -> Iterable[Path]:
        for distribution in self.distributions(
            name=distribution_name, writable_only=writable_only
        ):
            for file in distribution.files:
                if file.name == name:
                    yield Path(distribution.locate_file(file))

    def find_distribution_nspkg_pth_files(
        self, distribution_name: str, writable_only: bool = False
    ) -> Iterable[Path]:
        return self.find_distribution_files_with_suffix(
            distribution_name=distribution_name,
            suffix="-nspkg.pth",
            writable_only=writable_only,
        )

    def find_distribution_direct_url_json_files(
        self, distribution_name: str, writable_only: bool = False
    ) -> Iterable[Path]:
        return self.find_distribution_files_with_name(
            distribution_name=distribution_name,
            name="direct_url.json",
            writable_only=writable_only,
        )

    def remove_distribution_files(self, distribution_name: str) -> List[Path]:
        paths = []

        for distribution in self.distributions(
            name=distribution_name, writable_only=True
        ):
            for file in distribution.files:
                file = Path(distribution.locate_file(file))
                # We can't use unlink(missing_ok=True) because it's not always available
                if file.exists():
                    file.unlink()

            if distribution._path.exists():
                shutil.rmtree(str(distribution._path))

            paths.append(distribution._path)

        return paths

    def _path_method_wrapper(
        self,
        path: Union[str, Path],
        method: str,
        *args: Any,
        return_first: bool = True,
        writable_only: bool = False,
        **kwargs: Any,
    ) -> Union[Tuple[Path, Any], List[Tuple[Path, Any]]]:
        if isinstance(path, str):
            path = Path(path)

        candidates = self.make_candidates(
            path, writable_only=writable_only, strict=True
        )

        results = []

        for candidate in candidates:
            try:
                result = candidate, getattr(candidate, method)(*args, **kwargs)
                if return_first:
                    return result
                results.append(result)
            except OSError:
                # TODO: Replace with PermissionError
                pass

        if results:
            return results

        raise OSError("Unable to access any of {}".format(paths_csv(candidates)))

    def write_text(self, path: Union[str, Path], *args: Any, **kwargs: Any) -> Path:
        return self._path_method_wrapper(path, "write_text", *args, **kwargs)[0]

    def mkdir(self, path: Union[str, Path], *args: Any, **kwargs: Any) -> Path:
        return self._path_method_wrapper(path, "mkdir", *args, **kwargs)[0]

    def exists(self, path: Union[str, Path]) -> bool:
        return any(
            value[-1]
            for value in self._path_method_wrapper(path, "exists", return_first=False)
        )

    def find(
        self,
        path: Union[str, Path],
        writable_only: bool = False,
    ) -> List[Path]:
        return [
            value[0]
            for value in self._path_method_wrapper(
                path, "exists", return_first=False, writable_only=writable_only
            )
            if value[-1] is True
        ]

    def __getattr__(self, item: str) -> Any:
        try:
            return super().__getattribute__(item)
        except AttributeError:
            return getattr(self.path, item)


class EnvError(Exception):

    pass


class EnvCommandError(EnvError):
    def __init__(self, e: CalledProcessError, input: Optional[str] = None) -> None:
        self.e = e

        message = "Command {} errored with the following return code {}, and output: \n{}".format(
            e.cmd, e.returncode, decode(e.output)
        )
        if input:
            message += f"input was : {input}"
        super().__init__(message)


class NoCompatiblePythonVersionFound(EnvError):
    def __init__(self, expected: str, given: Optional[str] = None) -> None:
        if given:
            message = (
                "The specified Python version ({}) "
                "is not supported by the project ({}).\n"
                "Please choose a compatible version "
                "or loosen the python constraint specified "
                "in the pyproject.toml file.".format(given, expected)
            )
        else:
            message = (
                "Poetry was unable to find a compatible version. "
                "If you have one, you can explicitly use it "
                'via the "env use" command.'
            )

        super().__init__(message)


class EnvManager:
    """
    Environments manager
    """

    _env = None

    ENVS_FILE = "envs.toml"

    def __init__(self, poetry: Poetry) -> None:
        self._poetry = poetry

    def activate(self, python: str, io: IO) -> "Env":
        venv_path = self._poetry.config.get("virtualenvs.path")
        if venv_path is None:
            venv_path = Path(CACHE_DIR) / "virtualenvs"
        else:
            venv_path = Path(venv_path)

        cwd = self._poetry.file.parent

        envs_file = TOMLFile(venv_path / self.ENVS_FILE)

        try:
            python_version = Version.parse(python)
            python = f"python{python_version.major}"
            if python_version.precision > 1:
                python += f".{python_version.minor}"
        except ValueError:
            # Executable in PATH or full executable path
            pass

        try:
            python_version = decode(
                subprocess.check_output(
                    list_to_shell_command(
                        [
                            python,
                            "-c",
                            "\"import sys; print('.'.join([str(s) for s in sys.version_info[:3]]))\"",
                        ]
                    ),
                    shell=True,
                )
            )
        except CalledProcessError as e:
            raise EnvCommandError(e)

        python_version = Version.parse(python_version.strip())
        minor = f"{python_version.major}.{python_version.minor}"
        patch = python_version.text

        create = False
        is_root_venv = self._poetry.config.get("virtualenvs.in-project")
        # If we are required to create the virtual environment in the root folder,
        # create or recreate it if needed
        if is_root_venv:
            create = False
            venv = self._poetry.file.parent / ".venv"
            if venv.exists():
                # We need to check if the patch version is correct
                _venv = VirtualEnv(venv)
                current_patch = ".".join(str(v) for v in _venv.version_info[:3])

                if patch != current_patch:
                    create = True

            self.create_venv(io, executable=python, force=create)

            return self.get(reload=True)

        envs = tomlkit.document()
        base_env_name = self.generate_env_name(self._poetry.package.name, str(cwd))
        if envs_file.exists():
            envs = envs_file.read()
            current_env = envs.get(base_env_name)
            if current_env is not None:
                current_minor = current_env["minor"]
                current_patch = current_env["patch"]

                if current_minor == minor and current_patch != patch:
                    # We need to recreate
                    create = True

        name = f"{base_env_name}-py{minor}"
        venv = venv_path / name

        # Create if needed
        if not venv.exists() or venv.exists() and create:
            in_venv = os.environ.get("VIRTUAL_ENV") is not None
            if in_venv or not venv.exists():
                create = True

            if venv.exists():
                # We need to check if the patch version is correct
                _venv = VirtualEnv(venv)
                current_patch = ".".join(str(v) for v in _venv.version_info[:3])

                if patch != current_patch:
                    create = True

            self.create_venv(io, executable=python, force=create)

        # Activate
        envs[base_env_name] = {"minor": minor, "patch": patch}
        envs_file.write(envs)

        return self.get(reload=True)

    def deactivate(self, io: IO) -> None:
        venv_path = self._poetry.config.get("virtualenvs.path")
        if venv_path is None:
            venv_path = Path(CACHE_DIR) / "virtualenvs"
        else:
            venv_path = Path(venv_path)

        name = self._poetry.package.name
        name = self.generate_env_name(name, str(self._poetry.file.parent))

        envs_file = TOMLFile(venv_path / self.ENVS_FILE)
        if envs_file.exists():
            envs = envs_file.read()
            env = envs.get(name)
            if env is not None:
                io.write_line(
                    "Deactivating virtualenv: <comment>{}</comment>".format(
                        venv_path / (name + "-py{}".format(env["minor"]))
                    )
                )
                del envs[name]

                envs_file.write(envs)

    def get(self, reload: bool = False) -> Union["VirtualEnv", "SystemEnv"]:
        if self._env is not None and not reload:
            return self._env

        python_minor = ".".join([str(v) for v in sys.version_info[:2]])

        venv_path = self._poetry.config.get("virtualenvs.path")
        if venv_path is None:
            venv_path = Path(CACHE_DIR) / "virtualenvs"
        else:
            venv_path = Path(venv_path)

        cwd = self._poetry.file.parent
        envs_file = TOMLFile(venv_path / self.ENVS_FILE)
        env = None
        base_env_name = self.generate_env_name(self._poetry.package.name, str(cwd))
        if envs_file.exists():
            envs = envs_file.read()
            env = envs.get(base_env_name)
            if env:
                python_minor = env["minor"]

        # Check if we are inside a virtualenv or not
        # Conda sets CONDA_PREFIX in its envs, see
        # https://github.com/conda/conda/issues/2764
        env_prefix = os.environ.get("VIRTUAL_ENV", os.environ.get("CONDA_PREFIX"))
        conda_env_name = os.environ.get("CONDA_DEFAULT_ENV")
        # It's probably not a good idea to pollute Conda's global "base" env, since
        # most users have it activated all the time.
        in_venv = env_prefix is not None and conda_env_name != "base"

        if not in_venv or env is not None:
            # Checking if a local virtualenv exists
            if self._poetry.config.get("virtualenvs.in-project") is not False:
                if (cwd / ".venv").exists() and (cwd / ".venv").is_dir():
                    venv = cwd / ".venv"

                    return VirtualEnv(venv)

            create_venv = self._poetry.config.get("virtualenvs.create", True)

            if not create_venv:
                return SystemEnv(Path(sys.prefix))

            venv_path = self._poetry.config.get("virtualenvs.path")
            if venv_path is None:
                venv_path = Path(CACHE_DIR) / "virtualenvs"
            else:
                venv_path = Path(venv_path)

            name = f"{base_env_name}-py{python_minor.strip()}"

            venv = venv_path / name

            if not venv.exists():
                return SystemEnv(Path(sys.prefix))

            return VirtualEnv(venv)

        if env_prefix is not None:
            prefix = Path(env_prefix)
            base_prefix = None
        else:
            prefix = Path(sys.prefix)
            base_prefix = self.get_base_prefix()

        return VirtualEnv(prefix, base_prefix)

    def list(self, name: Optional[str] = None) -> List["VirtualEnv"]:
        if name is None:
            name = self._poetry.package.name

        venv_name = self.generate_env_name(name, str(self._poetry.file.parent))

        venv_path = self._poetry.config.get("virtualenvs.path")
        if venv_path is None:
            venv_path = Path(CACHE_DIR) / "virtualenvs"
        else:
            venv_path = Path(venv_path)

        env_list = [
            VirtualEnv(Path(p)) for p in sorted(venv_path.glob(f"{venv_name}-py*"))
        ]

        venv = self._poetry.file.parent / ".venv"
        if (
            self._poetry.config.get("virtualenvs.in-project")
            and venv.exists()
            and venv.is_dir()
        ):
            env_list.insert(0, VirtualEnv(venv))
        return env_list

    def remove(self, python: str) -> "Env":
        venv_path = self._poetry.config.get("virtualenvs.path")
        if venv_path is None:
            venv_path = Path(CACHE_DIR) / "virtualenvs"
        else:
            venv_path = Path(venv_path)

        cwd = self._poetry.file.parent
        envs_file = TOMLFile(venv_path / self.ENVS_FILE)
        base_env_name = self.generate_env_name(self._poetry.package.name, str(cwd))

        if python.startswith(base_env_name):
            venvs = self.list()
            for venv in venvs:
                if venv.path.name == python:
                    # Exact virtualenv name
                    if not envs_file.exists():
                        self.remove_venv(venv.path)

                        return venv

                    venv_minor = ".".join(str(v) for v in venv.version_info[:2])
                    base_env_name = self.generate_env_name(cwd.name, str(cwd))
                    envs = envs_file.read()

                    current_env = envs.get(base_env_name)
                    if not current_env:
                        self.remove_venv(venv.path)

                        return venv

                    if current_env["minor"] == venv_minor:
                        del envs[base_env_name]
                        envs_file.write(envs)

                    self.remove_venv(venv.path)

                    return venv

            raise ValueError(
                f'<warning>Environment "{python}" does not exist.</warning>'
            )

        try:
            python_version = Version.parse(python)
            python = f"python{python_version.major}"
            if python_version.precision > 1:
                python += f".{python_version.minor}"
        except ValueError:
            # Executable in PATH or full executable path
            pass

        try:
            python_version = decode(
                subprocess.check_output(
                    list_to_shell_command(
                        [
                            python,
                            "-c",
                            "\"import sys; print('.'.join([str(s) for s in sys.version_info[:3]]))\"",
                        ]
                    ),
                    shell=True,
                )
            )
        except CalledProcessError as e:
            raise EnvCommandError(e)

        python_version = Version.parse(python_version.strip())
        minor = f"{python_version.major}.{python_version.minor}"

        name = f"{base_env_name}-py{minor}"
        venv = venv_path / name

        if not venv.exists():
            raise ValueError(f'<warning>Environment "{name}" does not exist.</warning>')

        if envs_file.exists():
            envs = envs_file.read()
            current_env = envs.get(base_env_name)
            if current_env is not None:
                current_minor = current_env["minor"]

                if current_minor == minor:
                    del envs[base_env_name]
                    envs_file.write(envs)

        self.remove_venv(venv)

        return VirtualEnv(venv)

    def create_venv(
        self,
        io: IO,
        name: Optional[str] = None,
        executable: Optional[str] = None,
        force: bool = False,
    ) -> Union["SystemEnv", "VirtualEnv"]:
        if self._env is not None and not force:
            return self._env

        cwd = self._poetry.file.parent
        env = self.get(reload=True)

        if not env.is_sane():
            force = True

        if env.is_venv() and not force:
            # Already inside a virtualenv.
            return env

        create_venv = self._poetry.config.get("virtualenvs.create")
        root_venv = self._poetry.config.get("virtualenvs.in-project")
        venv_path = self._poetry.config.get("virtualenvs.path")

        if root_venv:
            venv_path = cwd / ".venv"
        elif venv_path is None:
            venv_path = Path(CACHE_DIR) / "virtualenvs"
        else:
            venv_path = Path(venv_path)

        if not name:
            name = self._poetry.package.name

        python_patch = ".".join([str(v) for v in sys.version_info[:3]])
        python_minor = ".".join([str(v) for v in sys.version_info[:2]])
        if executable:
            python_patch = decode(
                subprocess.check_output(
                    list_to_shell_command(
                        [
                            executable,
                            "-c",
                            "\"import sys; print('.'.join([str(s) for s in sys.version_info[:3]]))\"",
                        ]
                    ),
                    shell=True,
                ).strip()
            )
            python_minor = ".".join(python_patch.split(".")[:2])

        supported_python = self._poetry.package.python_constraint
        if not supported_python.allows(Version.parse(python_patch)):
            # The currently activated or chosen Python version
            # is not compatible with the Python constraint specified
            # for the project.
            # If an executable has been specified, we stop there
            # and notify the user of the incompatibility.
            # Otherwise, we try to find a compatible Python version.
            if executable:
                raise NoCompatiblePythonVersionFound(
                    self._poetry.package.python_versions, python_patch
                )

            io.write_line(
                "<warning>The currently activated Python version {} "
                "is not supported by the project ({}).\n"
                "Trying to find and use a compatible version.</warning> ".format(
                    python_patch, self._poetry.package.python_versions
                )
            )

            for python_to_try in reversed(
                sorted(
                    self._poetry.package.AVAILABLE_PYTHONS,
                    key=lambda v: (v.startswith("3"), -len(v), v),
                )
            ):
                if len(python_to_try) == 1:
                    if not parse_constraint(f"^{python_to_try}.0").allows_any(
                        supported_python
                    ):
                        continue
                elif not supported_python.allows_all(
                    parse_constraint(python_to_try + ".*")
                ):
                    continue

                python = "python" + python_to_try

                if io.is_debug():
                    io.write_line(f"<debug>Trying {python}</debug>")

                try:
                    python_patch = decode(
                        subprocess.check_output(
                            list_to_shell_command(
                                [
                                    python,
                                    "-c",
                                    "\"import sys; print('.'.join([str(s) for s in sys.version_info[:3]]))\"",
                                ]
                            ),
                            stderr=subprocess.STDOUT,
                            shell=True,
                        ).strip()
                    )
                except CalledProcessError:
                    continue

                if not python_patch:
                    continue

                if supported_python.allows(Version.parse(python_patch)):
                    io.write_line(f"Using <c1>{python}</c1> ({python_patch})")
                    executable = python
                    python_minor = ".".join(python_patch.split(".")[:2])
                    break

            if not executable:
                raise NoCompatiblePythonVersionFound(
                    self._poetry.package.python_versions
                )

        if root_venv:
            venv = venv_path
        else:
            name = self.generate_env_name(name, str(cwd))
            name = f"{name}-py{python_minor.strip()}"
            venv = venv_path / name

        if not venv.exists():
            if create_venv is False:
                io.write_line(
                    "<fg=black;bg=yellow>"
                    "Skipping virtualenv creation, "
                    "as specified in config file."
                    "</>"
                )

                return SystemEnv(Path(sys.prefix))

            io.write_line(
                "Creating virtualenv <c1>{}</> in {}".format(name, str(venv_path))
            )
        else:
            create_venv = False
            if force:
                if not env.is_sane():
                    io.write_line(
                        "<warning>The virtual environment found in {} seems to be broken.</warning>".format(
                            env.path
                        )
                    )
                io.write_line(
                    "Recreating virtualenv <c1>{}</> in {}".format(name, str(venv))
                )
                self.remove_venv(venv)
                create_venv = True
            elif io.is_very_verbose():
                io.write_line(f"Virtualenv <c1>{name}</> already exists.")

        if create_venv:
            self.build_venv(
                venv,
                executable=executable,
                flags=self._poetry.config.get("virtualenvs.options"),
                # TODO: in a future version switch remove pip/setuptools/wheel
                # poetry does not need them these exists today to not break developer
                # environment assumptions
                with_pip=True,
                with_setuptools=True,
                with_wheel=True,
            )

        # venv detection:
        # stdlib venv may symlink sys.executable, so we can't use realpath.
        # but others can symlink *to* the venv Python,
        # so we can't just use sys.executable.
        # So we just check every item in the symlink tree (generally <= 3)
        p = os.path.normcase(sys.executable)
        paths = [p]
        while os.path.islink(p):
            p = os.path.normcase(os.path.join(os.path.dirname(p), os.readlink(p)))
            paths.append(p)

        p_venv = os.path.normcase(str(venv))
        if any(p.startswith(p_venv) for p in paths):
            # Running properly in the virtualenv, don't need to do anything
            return self.get_system_env()

        return VirtualEnv(venv)

    @classmethod
    def build_venv(
        cls,
        path: Union[Path, str],
        executable: Optional[Union[str, Path]] = None,
        flags: Dict[str, bool] = None,
        with_pip: Optional[bool] = None,
        with_wheel: Optional[bool] = None,
        with_setuptools: Optional[bool] = None,
    ) -> virtualenv.run.session.Session:
        flags = flags or {}

        flags["no-pip"] = (
            not with_pip if with_pip is not None else flags.pop("no-pip", True)
        )

        flags["no-setuptools"] = (
            not with_setuptools
            if with_setuptools is not None
            else flags.pop("no-setuptools", True)
        )

        # we want wheels to be enabled when pip is required and it has not been explicitly disabled
        flags["no-wheel"] = (
            not with_wheel
            if with_wheel is not None
            else flags.pop("no-wheel", flags["no-pip"])
        )

        if isinstance(executable, Path):
            executable = executable.resolve().as_posix()

        args = [
            "--no-download",
            "--no-periodic-update",
            "--python",
            executable or sys.executable,
        ]

        for flag, value in flags.items():
            if value is True:
                args.append(f"--{flag}")

        args.append(str(path))

        return virtualenv.cli_run(args)

    @classmethod
    def remove_venv(cls, path: Union[Path, str]) -> None:
        if isinstance(path, str):
            path = Path(path)
        assert path.is_dir()
        try:
            shutil.rmtree(str(path))
            return
        except OSError as e:
            # Continue only if e.errno == 16
            if e.errno != 16:  # ERRNO 16: Device or resource busy
                raise e

        # Delete all files and folders but the toplevel one. This is because sometimes
        # the venv folder is mounted by the OS, such as in a docker volume. In such
        # cases, an attempt to delete the folder itself will result in an `OSError`.
        # See https://github.com/python-poetry/poetry/pull/2064
        for file_path in path.iterdir():
            if file_path.is_file() or file_path.is_symlink():
                file_path.unlink()
            elif file_path.is_dir():
                shutil.rmtree(str(file_path))

    @classmethod
    def get_system_env(cls) -> "SystemEnv":
        return SystemEnv(Path(sys.prefix), cls.get_base_prefix())

    @classmethod
    def get_base_prefix(cls) -> Path:
        if hasattr(sys, "real_prefix"):
            return Path(sys.real_prefix)

        if hasattr(sys, "base_prefix"):
            return Path(sys.base_prefix)

        return Path(sys.prefix)

    @classmethod
    def generate_env_name(cls, name: str, cwd: str) -> str:
        name = name.lower()
        sanitized_name = re.sub(r'[ $`!*@"\\\r\n\t]', "_", name)[:42]
        h = hashlib.sha256(encode(cwd)).digest()
        h = base64.urlsafe_b64encode(h).decode()[:8]

        return f"{sanitized_name}-{h}"


class Env:
    """
    An abstract Python environment.
    """

    def __init__(self, path: Path, base: Optional[Path] = None) -> None:
        self._is_windows = sys.platform == "win32"
        self._is_mingw = sysconfig.get_platform() == "mingw"

        if not self._is_windows or self._is_mingw:
            bin_dir = "bin"
        else:
            bin_dir = "Scripts"
        self._path = path
        self._bin_dir = self._path / bin_dir

        self._base = base or path

        self._marker_env = None
        self._pip_version = None
        self._site_packages = None
        self._paths = None
        self._supported_tags = None
        self._purelib = None
        self._platlib = None
        self._script_dirs = None

        self._embedded_pip_path = None

    @property
    def path(self) -> Path:
        return self._path

    @property
    def base(self) -> Path:
        return self._base

    @property
    def version_info(self) -> Tuple[int]:
        return tuple(self.marker_env["version_info"])

    @property
    def python_implementation(self) -> str:
        return self.marker_env["platform_python_implementation"]

    @property
    def python(self) -> str:
        """
        Path to current python executable
        """
        return self._bin("python")

    @property
    def marker_env(self) -> Dict[str, Any]:
        if self._marker_env is None:
            self._marker_env = self.get_marker_env()

        return self._marker_env

    def get_embedded_wheel(self, distribution):
        return get_embed_wheel(
            distribution, "{}.{}".format(self.version_info[0], self.version_info[1])
        ).path

    @property
    def pip_embedded(self) -> str:
        if self._embedded_pip_path is None:
            self._embedded_pip_path = str(self.get_embedded_wheel("pip") / "pip")
        return self._embedded_pip_path

    @property
    def pip(self) -> str:
        """
        Path to current pip executable
        """
        # we do not use as_posix() here due to issues with windows pathlib2 implementation
        path = self._bin("pip")
        if not Path(path).exists():
            return str(self.pip_embedded)
        return path

    @property
    def platform(self) -> str:
        return sys.platform

    @property
    def os(self) -> str:
        return os.name

    @property
    def pip_version(self) -> Version:
        if self._pip_version is None:
            self._pip_version = self.get_pip_version()

        return self._pip_version

    @property
    def site_packages(self) -> SitePackages:
        if self._site_packages is None:
            # we disable write checks if no user site exist
            fallbacks = [self.usersite] if self.usersite else []
            self._site_packages = SitePackages(
                self.purelib,
                self.platlib,
                fallbacks,
                skip_write_checks=False if fallbacks else True,
            )
        return self._site_packages

    @property
    def usersite(self) -> Optional[Path]:
        if "usersite" in self.paths:
            return Path(self.paths["usersite"])

    @property
    def userbase(self) -> Optional[Path]:
        if "userbase" in self.paths:
            return Path(self.paths["userbase"])

    @property
    def purelib(self) -> Path:
        if self._purelib is None:
            self._purelib = Path(self.paths["purelib"])

        return self._purelib

    @property
    def platlib(self) -> Path:
        if self._platlib is None:
            if "platlib" in self.paths:
                self._platlib = Path(self.paths["platlib"])
            else:
                self._platlib = self.purelib

        return self._platlib

    def is_path_relative_to_lib(self, path: Path) -> bool:
        for lib_path in [self.purelib, self.platlib]:
            try:
                path.relative_to(lib_path)
                return True
            except ValueError:
                pass

        return False

    @property
    def sys_path(self) -> List[str]:
        raise NotImplementedError()

    @property
    def paths(self) -> Dict[str, str]:
        if self._paths is None:
            self._paths = self.get_paths()

        return self._paths

    @property
    def supported_tags(self) -> List[Tag]:
        if self._supported_tags is None:
            self._supported_tags = self.get_supported_tags()

        return self._supported_tags

    @classmethod
    def get_base_prefix(cls) -> Path:
        if hasattr(sys, "real_prefix"):
            return Path(sys.real_prefix)

        if hasattr(sys, "base_prefix"):
            return Path(sys.base_prefix)

        return Path(sys.prefix)

    def get_version_info(self) -> Tuple[int]:
        raise NotImplementedError()

    def get_python_implementation(self) -> str:
        raise NotImplementedError()

    def get_marker_env(self) -> Dict[str, Any]:
        raise NotImplementedError()

    def get_pip_command(self, embedded: bool = False) -> List[str]:
        raise NotImplementedError()

    def get_supported_tags(self) -> List[Tag]:
        raise NotImplementedError()

    def get_pip_version(self) -> Version:
        raise NotImplementedError()

    def get_paths(self) -> Dict[str, str]:
        raise NotImplementedError()

    def is_valid_for_marker(self, marker: BaseMarker) -> bool:
        return marker.validate(self.marker_env)

    def is_sane(self) -> bool:
        """
        Checks whether the current environment is sane or not.
        """
        return True

    def get_command_from_bin(self, bin: str) -> List[str]:
        if bin == "pip":
            # when pip is required we need to ensure that we fallback to
            # embedded pip when pip is not available in the environment
            return self.get_pip_command()

        return [self._bin(bin)]

    def run(self, bin: str, *args: str, **kwargs: Any) -> Union[str, int]:
        cmd = self.get_command_from_bin(bin) + list(args)
        return self._run(cmd, **kwargs)

    def run_pip(self, *args: str, **kwargs: Any) -> Union[int, str]:
        pip = self.get_pip_command(embedded=True)
        cmd = pip + list(args)
        return self._run(cmd, **kwargs)

    def run_python_script(self, content: str, **kwargs: Any) -> str:
        return self.run("python", "-W", "ignore", "-", input_=content, **kwargs)

    def _run(self, cmd: List[str], **kwargs: Any) -> Union[int, str]:
        """
        Run a command inside the Python environment.
        """
        call = kwargs.pop("call", False)
        input_ = kwargs.pop("input_", None)
        env = kwargs.pop("env", {k: v for k, v in os.environ.items()})

        try:
            if self._is_windows:
                kwargs["shell"] = True

            if kwargs.get("shell", False):
                cmd = list_to_shell_command(cmd)

            if input_:
                output = subprocess.run(
                    cmd,
                    stdout=subprocess.PIPE,
                    stderr=subprocess.STDOUT,
                    input=encode(input_),
                    check=True,
                    **kwargs,
                ).stdout
            elif call:
                return subprocess.call(cmd, stderr=subprocess.STDOUT, env=env, **kwargs)
            else:
                output = subprocess.check_output(
                    cmd, stderr=subprocess.STDOUT, env=env, **kwargs
                )
        except CalledProcessError as e:
            raise EnvCommandError(e, input=input_)

        return decode(output)

    def execute(self, bin: str, *args: str, **kwargs: Any) -> Optional[int]:
        command = self.get_command_from_bin(bin) + list(args)
        env = kwargs.pop("env", {k: v for k, v in os.environ.items()})

        if not self._is_windows:
            return os.execvpe(command[0], command, env=env)
        else:
<<<<<<< HEAD
            kwargs["shell"] = True
            exe = subprocess.Popen([bin] + list(args), env=env, **kwargs)
=======
            exe = subprocess.Popen([command[0]] + command[1:], env=env, **kwargs)
>>>>>>> 06dfddec
            exe.communicate()
            return exe.returncode

    def is_venv(self) -> bool:
        raise NotImplementedError()

    @property
    def script_dirs(self) -> List[Path]:
        if self._script_dirs is None:
            self._script_dirs = (
                [Path(self.paths["scripts"])]
                if "scripts" in self.paths
                else self._bin_dir
            )
            if self.userbase:
                self._script_dirs.append(self.userbase / self._script_dirs[0].name)
        return self._script_dirs

    def _bin(self, bin: str) -> str:
        """
        Return path to the given executable.
        """
        bin_path = (self._bin_dir / bin).with_suffix(".exe" if self._is_windows else "")
        if not bin_path.exists():
            # On Windows, some executables can be in the base path
            # This is especially true when installing Python with
            # the official installer, where python.exe will be at
            # the root of the env path.
            # This is an edge case and should not be encountered
            # in normal uses but this happens in the sonnet script
            # that creates a fake virtual environment pointing to
            # a base Python install.
            if self._is_windows:
                bin_path = (self._path / bin).with_suffix(".exe")
                if bin_path.exists():
                    return str(bin_path)

            return bin

        return str(bin_path)

    def __eq__(self, other: "Env") -> bool:
        return other.__class__ == self.__class__ and other.path == self.path

    def __repr__(self) -> str:
        return f'{self.__class__.__name__}("{self._path}")'


class SystemEnv(Env):
    """
    A system (i.e. not a virtualenv) Python environment.
    """

    @property
    def python(self) -> str:
        return sys.executable

    @property
    def sys_path(self) -> List[str]:
        return sys.path

    def get_version_info(self) -> Tuple[int]:
        return sys.version_info

    def get_python_implementation(self) -> str:
        return platform.python_implementation()

    def get_pip_command(self, embedded: bool = False) -> List[str]:
        # If we're not in a venv, assume the interpreter we're running on
        # has a pip and use that
        return [sys.executable, self.pip_embedded if embedded else self.pip]

    def get_paths(self) -> Dict[str, str]:
        # We can't use sysconfig.get_paths() because
        # on some distributions it does not return the proper paths
        # (those used by pip for instance). We go through distutils
        # to get the proper ones.
        import site

        from distutils.command.install import SCHEME_KEYS  # noqa
        from distutils.core import Distribution

        d = Distribution()
        d.parse_config_files()
        obj = d.get_command_obj("install", create=True)
        obj.finalize_options()

        paths = sysconfig.get_paths().copy()
        for key in SCHEME_KEYS:
            if key == "headers":
                # headers is not a path returned by sysconfig.get_paths()
                continue

            paths[key] = getattr(obj, f"install_{key}")

        if site.check_enableusersite() and hasattr(obj, "install_usersite"):
            paths["usersite"] = getattr(obj, "install_usersite")
            paths["userbase"] = getattr(obj, "install_userbase")

        return paths

    def get_supported_tags(self) -> List[Tag]:
        return list(sys_tags())

    def get_marker_env(self) -> Dict[str, Any]:
        if hasattr(sys, "implementation"):
            info = sys.implementation.version
            iver = "{0.major}.{0.minor}.{0.micro}".format(info)
            kind = info.releaselevel
            if kind != "final":
                iver += kind[0] + str(info.serial)

            implementation_name = sys.implementation.name
        else:
            iver = "0"
            implementation_name = ""

        return {
            "implementation_name": implementation_name,
            "implementation_version": iver,
            "os_name": os.name,
            "platform_machine": platform.machine(),
            "platform_release": platform.release(),
            "platform_system": platform.system(),
            "platform_version": platform.version(),
            "python_full_version": platform.python_version(),
            "platform_python_implementation": platform.python_implementation(),
            "python_version": ".".join(
                v for v in platform.python_version().split(".")[:2]
            ),
            "sys_platform": sys.platform,
            "version_info": sys.version_info,
            # Extra information
            "interpreter_name": interpreter_name(),
            "interpreter_version": interpreter_version(),
        }

    def get_pip_version(self) -> Version:
        from pip import __version__

        return Version.parse(__version__)

    def is_venv(self) -> bool:
        return self._path != self._base


class VirtualEnv(Env):
    """
    A virtual Python environment.
    """

    def __init__(self, path: Path, base: Optional[Path] = None) -> None:
        super().__init__(path, base)

        # If base is None, it probably means this is
        # a virtualenv created from VIRTUAL_ENV.
        # In this case we need to get sys.base_prefix
        # from inside the virtualenv.
        if base is None:
            self._base = Path(self.run_python_script(GET_BASE_PREFIX).strip())

    @property
    def sys_path(self) -> List[str]:
        output = self.run_python_script(GET_SYS_PATH)
        return json.loads(output)

    def get_version_info(self) -> Tuple[int]:
        output = self.run_python_script(GET_PYTHON_VERSION)

        return tuple([int(s) for s in output.strip().split(".")])

    def get_python_implementation(self) -> str:
        return self.marker_env["platform_python_implementation"]

    def get_pip_command(self, embedded: bool = False) -> List[str]:
        # We're in a virtualenv that is known to be sane,
        # so assume that we have a functional pip
        return [self._bin("python"), self.pip_embedded if embedded else self.pip]

    def get_supported_tags(self) -> List[Tag]:
        file_path = Path(packaging.tags.__file__)
        if file_path.suffix == ".pyc":
            # Python 2
            file_path = file_path.with_suffix(".py")

        with file_path.open(encoding="utf-8") as f:
            script = decode(f.read())

        script = script.replace(
            "from ._typing import TYPE_CHECKING, cast",
            "TYPE_CHECKING = False\ncast = lambda type_, value: value",
        )
        script = script.replace(
            "from ._typing import MYPY_CHECK_RUNNING, cast",
            "MYPY_CHECK_RUNNING = False\ncast = lambda type_, value: value",
        )

        script += textwrap.dedent(
            """
            import json

            print(json.dumps([(t.interpreter, t.abi, t.platform) for t in sys_tags()]))
            """
        )

        output = self.run_python_script(script)

        return [Tag(*t) for t in json.loads(output)]

    def get_marker_env(self) -> Dict[str, Any]:
        output = self.run_python_script(GET_ENVIRONMENT_INFO)

        return json.loads(output)

    def get_pip_version(self) -> Version:
        output = self.run_pip("--version").strip()
        m = re.match("pip (.+?)(?: from .+)?$", output)
        if not m:
            return Version.parse("0.0")

        return Version.parse(m.group(1))

    def get_paths(self) -> Dict[str, str]:
        output = self.run_python_script(GET_PATHS)
        return json.loads(output)

    def is_venv(self) -> bool:
        return True

    def is_sane(self) -> bool:
        # A virtualenv is considered sane if "python" exists.
        return os.path.exists(self.python)

    def _run(self, cmd: List[str], **kwargs: Any) -> Optional[int]:
        kwargs["env"] = self.get_temp_environ(environ=kwargs.get("env"))
        return super()._run(cmd, **kwargs)

    def get_temp_environ(
        self,
        environ: Optional[Dict[str, str]] = None,
        exclude: Optional[List[str]] = None,
        **kwargs: str,
    ) -> Dict[str, str]:
        exclude = exclude or []
        exclude.extend(["PYTHONHOME", "__PYVENV_LAUNCHER__"])

        if environ:
            environ = deepcopy(environ)
            for key in exclude:
                environ.pop(key, None)
        else:
            environ = {k: v for k, v in os.environ.items() if k not in exclude}

        environ.update(kwargs)

        environ["PATH"] = self._updated_path()
        environ["VIRTUAL_ENV"] = str(self._path)

        return environ

    def execute(self, bin: str, *args: str, **kwargs: Any) -> Optional[int]:
        kwargs["env"] = self.get_temp_environ(environ=kwargs.get("env"))
        return super().execute(bin, *args, **kwargs)

    @contextmanager
    def temp_environ(self) -> Iterator[None]:
        environ = dict(os.environ)
        try:
            yield
        finally:
            os.environ.clear()
            os.environ.update(environ)

    def _updated_path(self) -> str:
        return os.pathsep.join([str(self._bin_dir), os.environ.get("PATH", "")])


class NullEnv(SystemEnv):
    def __init__(
        self, path: Path = None, base: Optional[Path] = None, execute: bool = False
    ) -> None:
        if path is None:
            path = Path(sys.prefix)

        super().__init__(path, base=base)

        self._execute = execute
        self.executed = []

    def get_pip_command(self, embedded: bool = False) -> List[str]:
        return [self._bin("python"), self.pip_embedded if embedded else self.pip]

    def _run(self, cmd: List[str], **kwargs: Any) -> int:
        self.executed.append(cmd)

        if self._execute:
            return super()._run(cmd, **kwargs)

    def execute(self, bin: str, *args: str, **kwargs: Any) -> Optional[int]:
        self.executed.append([bin] + list(args))

        if self._execute:
            return super().execute(bin, *args, **kwargs)

    def _bin(self, bin: str) -> str:
        return bin


@contextmanager
def ephemeral_environment(
    executable=None,
    flags: Dict[str, bool] = None,
    with_pip: bool = False,
    with_wheel: Optional[bool] = None,
    with_setuptools: Optional[bool] = None,
) -> ContextManager[VirtualEnv]:
    with temporary_directory() as tmp_dir:
        # TODO: cache PEP 517 build environment corresponding to each project venv
        venv_dir = Path(tmp_dir) / ".venv"
        EnvManager.build_venv(
            path=venv_dir.as_posix(),
            executable=executable,
            flags=flags,
            with_pip=with_pip,
            with_wheel=with_wheel,
            with_setuptools=with_setuptools,
        )
        yield VirtualEnv(venv_dir, venv_dir)


class MockEnv(NullEnv):
    def __init__(
        self,
        version_info: Tuple[int, int, int] = (3, 7, 0),
        python_implementation: str = "CPython",
        platform: str = "darwin",
        os_name: str = "posix",
        is_venv: bool = False,
        pip_version: str = "19.1",
        sys_path: Optional[List[str]] = None,
        marker_env: Dict[str, Any] = None,
        supported_tags: List[Tag] = None,
        **kwargs: Any,
    ):
        super().__init__(**kwargs)

        self._version_info = version_info
        self._python_implementation = python_implementation
        self._platform = platform
        self._os_name = os_name
        self._is_venv = is_venv
        self._pip_version = Version.parse(pip_version)
        self._sys_path = sys_path
        self._mock_marker_env = marker_env
        self._supported_tags = supported_tags

    @property
    def platform(self) -> str:
        return self._platform

    @property
    def os(self) -> str:
        return self._os_name

    @property
    def pip_version(self) -> Version:
        return self._pip_version

    @property
    def sys_path(self) -> List[str]:
        if self._sys_path is None:
            return super().sys_path

        return self._sys_path

    def get_marker_env(self) -> Dict[str, Any]:
        if self._mock_marker_env is not None:
            return self._mock_marker_env

        marker_env = super().get_marker_env()
        marker_env["python_implementation"] = self._python_implementation
        marker_env["version_info"] = self._version_info
        marker_env["python_version"] = ".".join(str(v) for v in self._version_info[:2])
        marker_env["python_full_version"] = ".".join(str(v) for v in self._version_info)
        marker_env["sys_platform"] = self._platform
        marker_env["interpreter_name"] = self._python_implementation.lower()
        marker_env["interpreter_version"] = "cp" + "".join(
            str(v) for v in self._version_info[:2]
        )

        return marker_env

    def is_venv(self) -> bool:
        return self._is_venv<|MERGE_RESOLUTION|>--- conflicted
+++ resolved
@@ -1285,12 +1285,8 @@
         if not self._is_windows:
             return os.execvpe(command[0], command, env=env)
         else:
-<<<<<<< HEAD
             kwargs["shell"] = True
-            exe = subprocess.Popen([bin] + list(args), env=env, **kwargs)
-=======
             exe = subprocess.Popen([command[0]] + command[1:], env=env, **kwargs)
->>>>>>> 06dfddec
             exe.communicate()
             return exe.returncode
 

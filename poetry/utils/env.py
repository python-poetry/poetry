import base64
import hashlib
import json
import os
import platform
import re
import shutil
import subprocess
import sys
import sysconfig
import warnings

import tomlkit

from contextlib import contextmanager
from subprocess import CalledProcessError
from typing import Any
from typing import Dict
from typing import List
from typing import Optional
from typing import Tuple

from clikit.api.io import IO

from poetry.config import Config
from poetry.locations import CACHE_DIR
from poetry.semver import Version
from poetry.utils._compat import Path
from poetry.utils._compat import decode
from poetry.utils._compat import encode
from poetry.utils._compat import list_to_shell_command
from poetry.utils.toml_file import TomlFile
from poetry.version.markers import BaseMarker


GET_ENVIRONMENT_INFO = """\
import json
import os
import platform
import sys

if hasattr(sys, "implementation"):
    info = sys.implementation.version
    iver = "{0.major}.{0.minor}.{0.micro}".format(info)
    kind = info.releaselevel
    if kind != "final":
        iver += kind[0] + str(info.serial)

    implementation_name = sys.implementation.name
else:
    iver = "0"
    implementation_name = ""

env = {
    "implementation_name": implementation_name,
    "implementation_version": iver,
    "os_name": os.name,
    "platform_machine": platform.machine(),
    "platform_release": platform.release(),
    "platform_system": platform.system(),
    "platform_version": platform.version(),
    "python_full_version": platform.python_version(),
    "platform_python_implementation": platform.python_implementation(),
    "python_version": platform.python_version()[:3],
    "sys_platform": sys.platform,
    "version_info": tuple(sys.version_info),
}

print(json.dumps(env))
"""


GET_BASE_PREFIX = """\
import sys

if hasattr(sys, "real_prefix"):
    print(sys.real_prefix)
elif hasattr(sys, "base_prefix"):
    print(sys.base_prefix)
else:
    print(sys.prefix)
"""

GET_CONFIG_VAR = """\
import sysconfig

print(sysconfig.get_config_var("{config_var}")),
"""

GET_PYTHON_VERSION = """\
import sys

print('.'.join([str(s) for s in sys.version_info[:3]]))
"""

CREATE_VENV_COMMAND = """\
path = {!r}

try:
    from venv import EnvBuilder

    builder = EnvBuilder(with_pip=True)
    build = builder.create
except ImportError:
    # We fallback on virtualenv for Python 2.7
    from virtualenv import create_environment

    build = create_environment

build(path)"""


class EnvError(Exception):

    pass


class EnvCommandError(EnvError):
    def __init__(self, e):  # type: (CalledProcessError) -> None
        message = "Command {} errored with the following output: \n{}".format(
            e.cmd, decode(e.output)
        )

        super(EnvCommandError, self).__init__(message)


class EnvManager(object):
    """
    Environments manager
    """

    _env = None

    ENVS_FILE = "envs.toml"

    def __init__(self, config=None):  # type: (Config) -> None
        if config is None:
            config = Config.create("config.toml")

        self._config = config

    def activate(self, python, cwd, io):  # type: (str, Optional[Path], IO) -> Env
        venv_path = self._config.setting("settings.virtualenvs.path")
        if venv_path is None:
            venv_path = Path(CACHE_DIR) / "virtualenvs"
        else:
            venv_path = Path(venv_path)

        envs_file = TomlFile(venv_path / self.ENVS_FILE)

        try:
            python_version = Version.parse(python)
            python = "python{}".format(python_version.major)
            if python_version.precision > 1:
                python += ".{}".format(python_version.minor)
        except ValueError:
            # Executable in PATH or full executable path
            pass

        try:
            python_version = decode(
                subprocess.check_output(
                    " ".join(
                        [
                            python,
                            "-c",
                            "\"import sys; print('.'.join([str(s) for s in sys.version_info[:3]]))\"",
                        ]
                    ),
                    shell=True,
                )
            )
        except CalledProcessError as e:
            raise EnvCommandError(e)

        python_version = Version.parse(python_version.strip())
        minor = "{}.{}".format(python_version.major, python_version.minor)
        patch = python_version.text

        create = False
        envs = tomlkit.document()
        base_env_name = self.generate_env_name(cwd.name, str(cwd))
        if envs_file.exists():
            envs = envs_file.read()
            current_env = envs.get(base_env_name)
            if current_env is not None:
                current_minor = current_env["minor"]
                current_patch = current_env["patch"]

                if current_minor == minor and current_patch != patch:
                    # We need to recreate
                    create = True

        name = "{}-py{}".format(base_env_name, minor)
        venv = venv_path / name

        # Create if needed
        if not venv.exists() or venv.exists() and create:
            in_venv = os.environ.get("VIRTUAL_ENV") is not None
            if in_venv or not venv.exists():
                create = True

            if venv.exists():
                # We need to check if the patch version is correct
                _venv = VirtualEnv(venv)
                current_patch = ".".join(str(v) for v in _venv.version_info[:3])

                if patch != current_patch:
                    create = True

            self.create_venv(cwd, io, executable=python, force=create)

        # Activate
        envs[base_env_name] = {"minor": minor, "patch": patch}
        envs_file.write(envs)

        return self.get(cwd, reload=True)

    def deactivate(self, cwd, io):  # type: (Optional[Path], IO) -> None
        venv_path = self._config.setting("settings.virtualenvs.path")
        if venv_path is None:
            venv_path = Path(CACHE_DIR) / "virtualenvs"
        else:
            venv_path = Path(venv_path)

        name = cwd.name
        name = self.generate_env_name(name, str(cwd))

        envs_file = TomlFile(venv_path / self.ENVS_FILE)
        if envs_file.exists():
            envs = envs_file.read()
            env = envs.get(name)
            if env is not None:
                io.write_line(
                    "Deactivating virtualenv: <comment>{}</comment>".format(
                        venv_path / (name + "-py{}".format(env["minor"]))
                    )
                )
                del envs[name]

                envs_file.write(envs)

    def get(self, cwd, reload=False):  # type: (Path, bool) -> Env
        if self._env is not None and not reload:
            return self._env

        python_minor = ".".join([str(v) for v in sys.version_info[:2]])

        venv_path = self._config.setting("settings.virtualenvs.path")
        if venv_path is None:
            venv_path = Path(CACHE_DIR) / "virtualenvs"
        else:
            venv_path = Path(venv_path)

        envs_file = TomlFile(venv_path / self.ENVS_FILE)
        env = None
        base_env_name = self.generate_env_name(cwd.name, str(cwd))
        if envs_file.exists():
            envs = envs_file.read()
            env = envs.get(base_env_name)
            if env:
                python_minor = env["minor"]

        # Check if we are inside a virtualenv or not
        in_venv = os.environ.get("VIRTUAL_ENV") is not None

        if not in_venv or env is not None:
            # Checking if a local virtualenv exists
            if (cwd / ".venv").exists():
                venv = cwd / ".venv"

                return VirtualEnv(venv)

            create_venv = self._config.setting("settings.virtualenvs.create", True)

            if not create_venv:
                return SystemEnv(Path(sys.prefix))

            venv_path = self._config.setting("settings.virtualenvs.path")
            if venv_path is None:
                venv_path = Path(CACHE_DIR) / "virtualenvs"
            else:
                venv_path = Path(venv_path)

            name = "{}-py{}".format(base_env_name, python_minor.strip())

            venv = venv_path / name

            if not venv.exists():
                return SystemEnv(Path(sys.prefix))

            return VirtualEnv(venv)

        if os.environ.get("VIRTUAL_ENV") is not None:
            prefix = Path(os.environ["VIRTUAL_ENV"])
            base_prefix = None
        else:
            prefix = Path(sys.prefix)
            base_prefix = self.get_base_prefix()

        return VirtualEnv(prefix, base_prefix)

    def list(self, cwd, name=None):  # type: (Path, Optional[str]) -> List[VirtualEnv]
        if name is None:
            name = cwd.name

        venv_name = self.generate_env_name(name, str(cwd))

        venv_path = self._config.setting("settings.virtualenvs.path")
        if venv_path is None:
            venv_path = Path(CACHE_DIR) / "virtualenvs"
        else:
            venv_path = Path(venv_path)

        return [
            VirtualEnv(Path(p))
            for p in sorted(venv_path.glob("{}-py*".format(venv_name)))
        ]

    def remove(self, python, cwd):  # type: (str, Optional[Path]) -> Env
        venv_path = self._config.setting("settings.virtualenvs.path")
        if venv_path is None:
            venv_path = Path(CACHE_DIR) / "virtualenvs"
        else:
            venv_path = Path(venv_path)

        envs_file = TomlFile(venv_path / self.ENVS_FILE)
        base_env_name = self.generate_env_name(cwd.name, str(cwd))

        if python.startswith(base_env_name):
            venvs = self.list(cwd)
            for venv in venvs:
                if venv.path.name == python:
                    # Exact virtualenv name
                    if not envs_file.exists():
                        self.remove_venv(str(venv.path))

                        return venv

                    venv_minor = ".".join(str(v) for v in venv.version_info[:2])
                    base_env_name = self.generate_env_name(cwd.name, str(cwd))
                    envs = envs_file.read()

                    current_env = envs.get(base_env_name)
                    if not current_env:
                        self.remove_venv(str(venv.path))

                        return venv

                    if current_env["minor"] == venv_minor:
                        del envs[base_env_name]
                        envs_file.write(envs)

                    self.remove_venv(str(venv.path))

                    return venv

            raise ValueError(
                '<warning>Environment "{}" does not exist.</warning>'.format(python)
            )

        try:
            python_version = Version.parse(python)
            python = "python{}".format(python_version.major)
            if python_version.precision > 1:
                python += ".{}".format(python_version.minor)
        except ValueError:
            # Executable in PATH or full executable path
            pass

        try:
            python_version = decode(
                subprocess.check_output(
                    " ".join(
                        [
                            python,
                            "-c",
                            "\"import sys; print('.'.join([str(s) for s in sys.version_info[:3]]))\"",
                        ]
                    ),
                    shell=True,
                )
            )
        except CalledProcessError as e:
            raise EnvCommandError(e)

        python_version = Version.parse(python_version.strip())
        minor = "{}.{}".format(python_version.major, python_version.minor)

        name = "{}-py{}".format(base_env_name, minor)
        venv = venv_path / name

        if not venv.exists():
            raise ValueError(
                '<warning>Environment "{}" does not exist.</warning>'.format(name)
            )

        if envs_file.exists():
            envs = envs_file.read()
            current_env = envs.get(base_env_name)
            if current_env is not None:
                current_minor = current_env["minor"]

                if current_minor == minor:
                    del envs[base_env_name]
                    envs_file.write(envs)

        self.remove_venv(str(venv))

        return VirtualEnv(venv)

    def create_venv(
        self, cwd, io, name=None, executable=None, force=False
    ):  # type: (Path, IO, Optional[str], Optional[str], bool) -> Env
        if self._env is not None and not force:
            return self._env

        env = self.get(cwd, reload=True)
        if env.is_venv() and not force:
            # Already inside a virtualenv.
            return env

        create_venv = self._config.setting("settings.virtualenvs.create")
        root_venv = self._config.setting("settings.virtualenvs.in-project")

        venv_path = self._config.setting("settings.virtualenvs.path")
        if root_venv:
            venv_path = cwd / ".venv"
        elif venv_path is None:
            venv_path = Path(CACHE_DIR) / "virtualenvs"
        else:
            venv_path = Path(venv_path)

        if not name:
            name = cwd.name

        python_minor = ".".join([str(v) for v in sys.version_info[:2]])
        if executable:
            python_minor = decode(
                subprocess.check_output(
                    " ".join(
                        [
                            executable,
                            "-c",
                            "\"import sys; print('.'.join([str(s) for s in sys.version_info[:2]]))\"",
                        ]
                    ),
                    shell=True,
                )
            )

        if root_venv:
            venv = venv_path
        else:
            name = self.generate_env_name(name, str(cwd))
            name = "{}-py{}".format(name, python_minor.strip())
            venv = venv_path / name

        if not venv.exists():
            if create_venv is False:
                io.write_line(
                    "<fg=black;bg=yellow>"
                    "Skipping virtualenv creation, "
                    "as specified in config file."
                    "</>"
                )

                return SystemEnv(Path(sys.prefix))

            io.write_line(
                "Creating virtualenv <info>{}</> in {}".format(name, str(venv_path))
            )

            self.build_venv(str(venv), executable=executable)
        else:
            if force:
                io.write_line(
                    "Recreating virtualenv <info>{}</> in {}".format(name, str(venv))
                )
                self.remove_venv(str(venv))
                self.build_venv(str(venv), executable=executable)
            elif io.is_very_verbose():
                io.write_line("Virtualenv <info>{}</> already exists.".format(name))

        # venv detection:
        # stdlib venv may symlink sys.executable, so we can't use realpath.
        # but others can symlink *to* the venv Python,
        # so we can't just use sys.executable.
        # So we just check every item in the symlink tree (generally <= 3)
        p = os.path.normcase(sys.executable)
        paths = [p]
        while os.path.islink(p):
            p = os.path.normcase(os.path.join(os.path.dirname(p), os.readlink(p)))
            paths.append(p)

        p_venv = os.path.normcase(str(venv))
        if any(p.startswith(p_venv) for p in paths):
            # Running properly in the virtualenv, don't need to do anything
            return SystemEnv(Path(sys.prefix), self.get_base_prefix())

        return VirtualEnv(venv)

    def build_venv(self, path, executable=None):
        if executable is not None:
            # Create virtualenv by using an external executable
            try:
                p = subprocess.Popen(
                    " ".join([executable, "-"]), stdin=subprocess.PIPE, shell=True
                )
                p.communicate(encode(CREATE_VENV_COMMAND.format(path)))
            except CalledProcessError as e:
                raise EnvCommandError(e)

            return

        try:
            from venv import EnvBuilder

            builder = EnvBuilder(with_pip=True)
            build = builder.create
        except ImportError:
            # We fallback on virtualenv for Python 2.7
            from virtualenv import create_environment

            build = create_environment

        build(path)

    def remove_venv(self, path):  # type: (str) -> None
        shutil.rmtree(path)

    def get_base_prefix(self):  # type: () -> Path
        if hasattr(sys, "real_prefix"):
            return sys.real_prefix

        if hasattr(sys, "base_prefix"):
            return sys.base_prefix

        return sys.prefix

    @classmethod
    def generate_env_name(cls, name, cwd):  # type: (str, str) -> str
        name = name.lower()
        sanitized_name = re.sub(r'[ $`!*@"\\\r\n\t]', "_", name)[:42]
        h = hashlib.sha256(encode(cwd)).digest()
        h = base64.urlsafe_b64encode(h).decode()[:8]

        return "{}-{}".format(sanitized_name, h)


class Env(object):
    """
    An abstract Python environment.
    """

    def __init__(self, path, base=None):  # type: (Path, Optional[Path]) -> None
        self._is_windows = sys.platform == "win32"

        self._path = path
        bin_dir = "bin" if not self._is_windows else "Scripts"
        self._bin_dir = self._path / bin_dir

        self._base = base or path

        self._marker_env = None

    @property
    def path(self):  # type: () -> Path
        return self._path

    @property
    def base(self):  # type: () -> Path
        return self._base

    @property
    def version_info(self):  # type: () -> Tuple[int]
        return tuple(self.marker_env["version_info"])

    @property
    def python_implementation(self):  # type: () -> str
        return self.marker_env["platform_python_implementation"]

    @property
    def python(self):  # type: () -> str
        """
        Path to current python executable
        """
        return self._bin("python")

    @property
    def marker_env(self):
        if self._marker_env is None:
            self._marker_env = self.get_marker_env()

        return self._marker_env

    @property
    def pip(self):  # type: () -> str
        """
        Path to current pip executable
        """
        return self._bin("pip")

    @property
    def platform(self):  # type: () -> str
        return sys.platform

    @property
    def os(self):  # type: () -> str
        return os.name

    @classmethod
    def get_base_prefix(cls):  # type: () -> Path
        if hasattr(sys, "real_prefix"):
            return sys.real_prefix

        if hasattr(sys, "base_prefix"):
            return sys.base_prefix

        return sys.prefix

    def get_version_info(self):  # type: () -> Tuple[int]
        raise NotImplementedError()

    def get_python_implementation(self):  # type: () -> str
        raise NotImplementedError()

    def get_marker_env(self):  # type: () -> Dict[str, Any]
        raise NotImplementedError()

    def config_var(self, var):  # type: (str) -> Any
        raise NotImplementedError()

    def is_valid_for_marker(self, marker):  # type: (BaseMarker) -> bool
        return marker.validate(self.marker_env)

    def is_sane(self):  # type: () -> bool
        """
        Checks whether the current environment is sane or not.
        """
        return True

    def run(self, bin, *args, **kwargs):
        """
        Run a command inside the Python environment.
        """
        bin = self._bin(bin)

        cmd = [bin] + list(args)
        shell = kwargs.get("shell", False)
        call = kwargs.pop("call", False)
        input_ = kwargs.pop("input_", None)

        if shell:
            cmd = list_to_shell_command(cmd)

        try:
            if self._is_windows:
                kwargs["shell"] = True

            if input_:
                p = subprocess.Popen(
                    cmd,
                    stdin=subprocess.PIPE,
                    stdout=subprocess.PIPE,
                    stderr=subprocess.STDOUT,
                    **kwargs
                )
                output = p.communicate(encode(input_))[0]
            elif call:
                return subprocess.call(cmd, stderr=subprocess.STDOUT, **kwargs)
            else:
                output = subprocess.check_output(
                    cmd, stderr=subprocess.STDOUT, **kwargs
                )
        except CalledProcessError as e:
            raise EnvCommandError(e)

        return decode(output)

    def execute(self, bin, *args, **kwargs):
        bin = self._bin(bin)

        return subprocess.call([bin] + list(args), **kwargs)

    def is_venv(self):  # type: () -> bool
        raise NotImplementedError()

    def _bin(self, bin):  # type: (str) -> str
        """
        Return path to the given executable.
        """
        bin_path = (self._bin_dir / bin).with_suffix(".exe" if self._is_windows else "")
        if not bin_path.exists():
            return bin

        return str(bin_path)

    def __eq__(self, other):  # type: (Env) -> bool
        return other.__class__ == self.__class__ and other.path == self.path

    def __repr__(self):
        return '{}("{}")'.format(self.__class__.__name__, self._path)


class SystemEnv(Env):
    """
    A system (i.e. not a virtualenv) Python environment.
    """

    def get_version_info(self):  # type: () -> Tuple[int]
        return sys.version_info

    def get_python_implementation(self):  # type: () -> str
        return platform.python_implementation()

    def get_marker_env(self):  # type: () -> Dict[str, Any]
        if hasattr(sys, "implementation"):
            info = sys.implementation.version
            iver = "{0.major}.{0.minor}.{0.micro}".format(info)
            kind = info.releaselevel
            if kind != "final":
                iver += kind[0] + str(info.serial)

            implementation_name = sys.implementation.name
        else:
            iver = "0"
            implementation_name = ""

        return {
            "implementation_name": implementation_name,
            "implementation_version": iver,
            "os_name": os.name,
            "platform_machine": platform.machine(),
            "platform_release": platform.release(),
            "platform_system": platform.system(),
            "platform_version": platform.version(),
            "python_full_version": platform.python_version(),
            "platform_python_implementation": platform.python_implementation(),
            "python_version": platform.python_version()[:3],
            "sys_platform": sys.platform,
            "version_info": sys.version_info,
        }

    def config_var(self, var):  # type: (str) -> Any
        try:
            return sysconfig.get_config_var(var)
        except IOError as e:
            warnings.warn("{0}".format(e), RuntimeWarning)

            return

    def is_venv(self):  # type: () -> bool
        return self._path != self._base


class VirtualEnv(Env):
    """
    A virtual Python environment.
    """

    def __init__(self, path, base=None):  # type: (Path, Optional[Path]) -> None
        super(VirtualEnv, self).__init__(path, base)

        # If base is None, it probably means this is
        # a virtualenv created from VIRTUAL_ENV.
        # In this case we need to get sys.base_prefix
        # from inside the virtualenv.
        if base is None:
            self._base = Path(self.run("python", "-", input_=GET_BASE_PREFIX).strip())

    def get_version_info(self):  # type: () -> Tuple[int]
        output = self.run("python", "-", input_=GET_PYTHON_VERSION)

        return tuple([int(s) for s in output.strip().split(".")])

    def get_python_implementation(self):  # type: () -> str
        return self.marker_env["platform_python_implementation"]

    def get_marker_env(self):  # type: () -> Dict[str, Any]
        output = self.run("python", "-", input_=GET_ENVIRONMENT_INFO)

        return json.loads(output)

    def config_var(self, var):  # type: (str) -> Any
        try:
            value = self.run(
                "python", "-", input_=GET_CONFIG_VAR.format(config_var=var)
            ).strip()
        except EnvCommandError as e:
            warnings.warn("{0}".format(e), RuntimeWarning)
            return None

        if value == "None":
            value = None
        elif value == "1":
            value = 1
        elif value == "0":
            value = 0

        return value

    def is_venv(self):  # type: () -> bool
        return True

    def is_sane(self):
        # A virtualenv is considered sane if both "python" and "pip" exist.
        return os.path.exists(self._bin("python")) and os.path.exists(self._bin("pip"))

    def run(self, bin, *args, **kwargs):
        with self.temp_environ():
            os.environ["PATH"] = self._updated_path()
            os.environ["VIRTUAL_ENV"] = str(self._path)

            self.unset_env("PYTHONHOME")
            self.unset_env("__PYVENV_LAUNCHER__")

            return super(VirtualEnv, self).run(bin, *args, **kwargs)

    def execute(self, bin, *args, **kwargs):
        with self.temp_environ():
            os.environ["PATH"] = self._updated_path()
            os.environ["VIRTUAL_ENV"] = str(self._path)

            self.unset_env("PYTHONHOME")
            self.unset_env("__PYVENV_LAUNCHER__")

            return super(VirtualEnv, self).execute(bin, *args, **kwargs)

    @contextmanager
    def temp_environ(self):
        environ = dict(os.environ)
        try:
            yield
        finally:
            os.environ.clear()
            os.environ.update(environ)

    def unset_env(self, key):
        if key in os.environ:
            del os.environ[key]

    def _updated_path(self):
        return os.pathsep.join([str(self._bin_dir), os.environ["PATH"]])


class NullEnv(SystemEnv):
    def __init__(self, path=None, base=None, execute=False):
        if path is None:
            path = Path(sys.prefix)

        super(NullEnv, self).__init__(path, base=base)

        self._execute = execute
        self.executed = []

    def run(self, bin, *args, **kwargs):
<<<<<<< HEAD
        self.executed.append([bin] + list(args))

        if self._execute:
            return super(NullEnv, self).run(bin, *args, **kwargs)
=======
        self.executed.append([bin] + list(args))

        if self._execute:
            return super(NullEnv, self).run(bin, *args, **kwargs)

    def execute(self, bin, *args, **kwargs):
        self.executed.append([bin] + list(args))

        if self._execute:
            return super(NullEnv, self).execute(bin, *args, **kwargs)
>>>>>>> bc0d203f

    def _bin(self, bin):
        return bin


class MockEnv(NullEnv):
    def __init__(
        self,
        version_info=(3, 7, 0),
        python_implementation="CPython",
        platform="darwin",
        os_name="posix",
        is_venv=False,
        **kwargs
    ):
        super(MockEnv, self).__init__(**kwargs)

        self._version_info = version_info
        self._python_implementation = python_implementation
        self._platform = platform
        self._os_name = os_name
        self._is_venv = is_venv

    @property
    def version_info(self):  # type: () -> Tuple[int]
        return self._version_info

    @property
    def python_implementation(self):  # type: () -> str
        return self._python_implementation

    @property
    def platform(self):  # type: () -> str
        return self._platform

    @property
    def os(self):  # type: () -> str
        return self._os_name

    def is_venv(self):  # type: () -> bool
        return self._is_venv<|MERGE_RESOLUTION|>--- conflicted
+++ resolved
@@ -855,23 +855,16 @@
         self.executed = []
 
     def run(self, bin, *args, **kwargs):
-<<<<<<< HEAD
         self.executed.append([bin] + list(args))
 
         if self._execute:
             return super(NullEnv, self).run(bin, *args, **kwargs)
-=======
-        self.executed.append([bin] + list(args))
-
-        if self._execute:
-            return super(NullEnv, self).run(bin, *args, **kwargs)
 
     def execute(self, bin, *args, **kwargs):
         self.executed.append([bin] + list(args))
 
         if self._execute:
             return super(NullEnv, self).execute(bin, *args, **kwargs)
->>>>>>> bc0d203f
 
     def _bin(self, bin):
         return bin

--- conflicted
+++ resolved
@@ -90,7 +90,6 @@
     return None
 
 
-<<<<<<< HEAD
 # If the string can be expanded by a call to os.environ.get, then we
 # return that string.  Otherwise, we return the original escaped string.
 def __maybe_expand_env_var(match): # type: (SRE.Match) -> str
@@ -123,8 +122,8 @@
 def expand_environment_vars(toml_data): # type: (dict) -> dict
     res = {k: __expand_env_vars(v) for k, v in toml_data.items()}
     return res
-=======
+
+
 def constraint_to_marker(constraint):  # type: (Any) -> Marker
     if constraint.is_any():
-        return AnyMarker()
->>>>>>> cc715ef8
+        return AnyMarker()
--- conflicted
+++ resolved
@@ -7,11 +7,7 @@
 from poetry.poetry import Poetry
 from poetry.utils._compat import Path
 from poetry.utils._compat import decode
-<<<<<<< HEAD
 from poetry.utils._compat import urlparse
-from poetry.utils.extras import get_extra_package_names
-=======
->>>>>>> 20a3161b
 
 
 class Exporter(object):

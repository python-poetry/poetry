--- conflicted
+++ resolved
@@ -1,314 +1,307 @@
-from __future__ import annotations
-
-import contextlib
-import logging
-import re
-import warnings
-
-from typing import TYPE_CHECKING
-from typing import Any
-from typing import cast
-
-from cleo.io.null_io import NullIO
-from poetry.core.factory import Factory as BaseFactory
-from poetry.core.packages.project_package import ProjectPackage
-from poetry.core.toml.file import TOMLFile
-from tomlkit.toml_document import TOMLDocument
-
-from poetry.config.config import Config
-from poetry.packages.locker import Locker
-from poetry.plugins.plugin import Plugin
-from poetry.plugins.plugin_manager import PluginManager
-from poetry.poetry import Poetry
-from poetry.utils.helpers import get_trusted
-
-
-try:
-    from poetry.core.packages.dependency_group import MAIN_GROUP
-except ImportError:
-    MAIN_GROUP = "default"
-
-
-if TYPE_CHECKING:
-    from pathlib import Path
-
-    from cleo.io.io import IO
-    from poetry.core.packages.package import Package
-
-    from poetry.repositories.legacy_repository import LegacyRepository
-    from poetry.utils.dependency_specification import DependencySpec
-
-
-logger = logging.getLogger(__name__)
-
-
-class Factory(BaseFactory):
-    """
-    Factory class to create various elements needed by Poetry.
-    """
-
-    def create_poetry(
-        self,
-        cwd: Path | None = None,
-        io: IO | None = None,
-        disable_plugins: bool = False,
-        disable_cache: bool = False,
-    ) -> Poetry:
-        if io is None:
-            io = NullIO()
-
-        base_poetry = super().create_poetry(cwd)
-
-        locker = Locker(
-            base_poetry.file.parent / "poetry.lock", base_poetry.local_config
-        )
-
-        # Loading global configuration
-        with warnings.catch_warnings():
-            # this is preserved to ensure export plugin tests pass in ci,
-            # once poetry-plugin-export version is updated to use one that do not
-            # use Factory.create_config(), this can be safely removed.
-            warnings.filterwarnings("ignore", category=DeprecationWarning)
-            config = self.create_config()
-
-        # Loading local configuration
-        local_config_file = TOMLFile(base_poetry.file.parent / "poetry.toml")
-        if local_config_file.exists():
-            if io.is_debug():
-                io.write_line(f"Loading configuration file {local_config_file.path}")
-
-            config.merge(local_config_file.read())
-
-        # Load local sources
-        repositories = {}
-        existing_repositories = config.get("repositories", {})
-        for source in base_poetry.pyproject.poetry_config.get("source", []):
-            name = source.get("name")
-            url = source.get("url")
-            if name and url and name not in existing_repositories:
-                repositories[name] = {"url": url}
-
-        config.merge({"repositories": repositories})
-
-        poetry = Poetry(
-            base_poetry.file.path,
-            base_poetry.local_config,
-            base_poetry.package,
-            locker,
-            config,
-        )
-
-        # Configuring sources
-        self.configure_sources(
-            poetry,
-            poetry.local_config.get("source", []),
-            config,
-            io,
-            disable_cache=disable_cache,
-        )
-
-        plugin_manager = PluginManager(Plugin.group, disable_plugins=disable_plugins)
-        plugin_manager.load_plugins()
-        poetry.set_plugin_manager(plugin_manager)
-        plugin_manager.activate(poetry, io)
-
-        return poetry
-
-    @classmethod
-    def get_package(cls, name: str, version: str) -> ProjectPackage:
-        return ProjectPackage(name, version, version)
-
-    @classmethod
-    def create_config(cls, io: IO | None = None) -> Config:
-        if io is not None:
-            logger.debug("Ignoring provided io when creating config.")
-        warnings.warn(
-            "Use of Factory.create_config() is deprecated, use Config.create() instead",
-            DeprecationWarning,
-        )
-        return Config.create()
-
-    @classmethod
-    def configure_sources(
-        cls,
-        poetry: Poetry,
-        sources: list[dict[str, str]],
-        config: Config,
-        io: IO,
-        disable_cache: bool = False,
-    ) -> None:
-        if disable_cache:
-            logger.debug("Disabling source caches")
-
-        for source in sources:
-            repository = cls.create_package_source(
-                source, config, disable_cache=disable_cache
-            )
-            is_default = bool(source.get("default", False))
-            is_secondary = bool(source.get("secondary", False))
-            if io.is_debug():
-                message = f"Adding repository {repository.name} ({repository.url})"
-                if is_default:
-                    message += " and setting it as the default one"
-                elif is_secondary:
-                    message += " and setting it as secondary"
-
-                io.write_line(message)
-
-            poetry.pool.add_repository(repository, is_default, secondary=is_secondary)
-
-        # Put PyPI last to prefer private repositories
-        # unless we have no default source AND no primary sources
-        # (default = false, secondary = false)
-        if poetry.pool.has_default():
-            if io.is_debug():
-                io.write_line("Deactivating the PyPI repository")
-        else:
-            from poetry.repositories.pypi_repository import PyPiRepository
-
-            default = not poetry.pool.has_primary_repositories()
-            poetry.pool.add_repository(
-                PyPiRepository(disable_cache=disable_cache), default, not default
-            )
-
-    @classmethod
-    def create_package_source(
-        cls, source: dict[str, str], auth_config: Config, disable_cache: bool = False
-    ) -> LegacyRepository:
-        from poetry.repositories.legacy_repository import LegacyRepository
-        from poetry.repositories.single_page_repository import SinglePageRepository
-
-        if "url" not in source:
-            raise RuntimeError("Unsupported source specified")
-
-        # PyPI-like repository
-        if "name" not in source:
-            raise RuntimeError("Missing [name] in source.")
-        name = source["name"]
-        url = source["url"]
-
-        repository_class = LegacyRepository
-
-        if re.match(r".*\.(htm|html)$", url):
-            repository_class = SinglePageRepository
-
-        return repository_class(
-            name,
-            url,
-            config=auth_config,
-<<<<<<< HEAD
-            cert=get_cert(auth_config, name),
-            client_cert=get_client_cert(auth_config, name),
-            trusted=get_trusted(auth_config, name),
-=======
-            disable_cache=disable_cache,
->>>>>>> 979d9458
-        )
-
-    @classmethod
-    def create_pyproject_from_package(
-        cls, package: Package, path: Path | None = None
-    ) -> TOMLDocument:
-        import tomlkit
-
-        from poetry.utils.dependency_specification import dependency_to_specification
-
-        pyproject: dict[str, Any] = tomlkit.document()
-
-        pyproject["tool"] = tomlkit.table(is_super_table=True)
-
-        content: dict[str, Any] = tomlkit.table()
-        pyproject["tool"]["poetry"] = content
-
-        content["name"] = package.name
-        content["version"] = package.version.text
-        content["description"] = package.description
-        content["authors"] = package.authors
-        content["license"] = package.license.id if package.license else ""
-
-        if package.classifiers:
-            content["classifiers"] = package.classifiers
-
-        for key, attr in {
-            ("documentation", "documentation_url"),
-            ("repository", "repository_url"),
-            ("homepage", "homepage"),
-            ("maintainers", "maintainers"),
-            ("keywords", "keywords"),
-        }:
-            value = getattr(package, attr, None)
-            if value:
-                content[key] = value
-
-        readmes = []
-
-        for readme in package.readmes:
-            readme_posix_path = readme.as_posix()
-
-            with contextlib.suppress(ValueError):
-                if package.root_dir:
-                    readme_posix_path = readme.relative_to(package.root_dir).as_posix()
-
-            readmes.append(readme_posix_path)
-
-        if readmes:
-            content["readme"] = readmes
-
-        optional_dependencies = set()
-        extras_section = None
-
-        if package.extras:
-            extras_section = tomlkit.table()
-
-            for extra in package.extras:
-                _dependencies = []
-                for dependency in package.extras[extra]:
-                    _dependencies.append(dependency.name)
-                    optional_dependencies.add(dependency.name)
-
-                extras_section[extra] = _dependencies
-
-        optional_dependencies = set(optional_dependencies)
-        dependency_section = content["dependencies"] = tomlkit.table()
-        dependency_section["python"] = package.python_versions
-
-        for dep in package.all_requires:
-            constraint: DependencySpec | str = dependency_to_specification(
-                dep, tomlkit.inline_table()
-            )
-
-            if not isinstance(constraint, str):
-                if dep.name in optional_dependencies:
-                    constraint["optional"] = True
-
-                if len(constraint) == 1 and "version" in constraint:
-                    constraint = cast(str, constraint["version"])
-                elif not constraint:
-                    constraint = "*"
-
-            for group in dep.groups:
-                if group == MAIN_GROUP:
-                    dependency_section[dep.name] = constraint
-                else:
-                    if "group" not in content:
-                        content["group"] = tomlkit.table(is_super_table=True)
-
-                    if group not in content["group"]:
-                        content["group"][group] = tomlkit.table(is_super_table=True)
-
-                    if "dependencies" not in content["group"][group]:
-                        content["group"][group]["dependencies"] = tomlkit.table()
-
-                    content["group"][group]["dependencies"][dep.name] = constraint
-
-        if extras_section:
-            content["extras"] = extras_section
-
-        pyproject.add(tomlkit.nl())  # type: ignore[attr-defined]
-
-        if path:
-            path.joinpath("pyproject.toml").write_text(
-                pyproject.as_string(), encoding="utf-8"  # type: ignore[attr-defined]
-            )
-
-        return cast(TOMLDocument, pyproject)+from __future__ import annotations
+
+import contextlib
+import logging
+import re
+import warnings
+
+from typing import TYPE_CHECKING
+from typing import Any
+from typing import cast
+
+from cleo.io.null_io import NullIO
+from poetry.core.factory import Factory as BaseFactory
+from poetry.core.packages.project_package import ProjectPackage
+from poetry.core.toml.file import TOMLFile
+from tomlkit.toml_document import TOMLDocument
+
+from poetry.config.config import Config
+from poetry.packages.locker import Locker
+from poetry.plugins.plugin import Plugin
+from poetry.plugins.plugin_manager import PluginManager
+from poetry.poetry import Poetry
+
+
+try:
+    from poetry.core.packages.dependency_group import MAIN_GROUP
+except ImportError:
+    MAIN_GROUP = "default"
+
+
+if TYPE_CHECKING:
+    from pathlib import Path
+
+    from cleo.io.io import IO
+    from poetry.core.packages.package import Package
+
+    from poetry.repositories.legacy_repository import LegacyRepository
+    from poetry.utils.dependency_specification import DependencySpec
+
+
+logger = logging.getLogger(__name__)
+
+
+class Factory(BaseFactory):
+    """
+    Factory class to create various elements needed by Poetry.
+    """
+
+    def create_poetry(
+        self,
+        cwd: Path | None = None,
+        io: IO | None = None,
+        disable_plugins: bool = False,
+        disable_cache: bool = False,
+    ) -> Poetry:
+        if io is None:
+            io = NullIO()
+
+        base_poetry = super().create_poetry(cwd)
+
+        locker = Locker(
+            base_poetry.file.parent / "poetry.lock", base_poetry.local_config
+        )
+
+        # Loading global configuration
+        with warnings.catch_warnings():
+            # this is preserved to ensure export plugin tests pass in ci,
+            # once poetry-plugin-export version is updated to use one that do not
+            # use Factory.create_config(), this can be safely removed.
+            warnings.filterwarnings("ignore", category=DeprecationWarning)
+            config = self.create_config()
+
+        # Loading local configuration
+        local_config_file = TOMLFile(base_poetry.file.parent / "poetry.toml")
+        if local_config_file.exists():
+            if io.is_debug():
+                io.write_line(f"Loading configuration file {local_config_file.path}")
+
+            config.merge(local_config_file.read())
+
+        # Load local sources
+        repositories = {}
+        existing_repositories = config.get("repositories", {})
+        for source in base_poetry.pyproject.poetry_config.get("source", []):
+            name = source.get("name")
+            url = source.get("url")
+            if name and url and name not in existing_repositories:
+                repositories[name] = {"url": url}
+
+        config.merge({"repositories": repositories})
+
+        poetry = Poetry(
+            base_poetry.file.path,
+            base_poetry.local_config,
+            base_poetry.package,
+            locker,
+            config,
+        )
+
+        # Configuring sources
+        self.configure_sources(
+            poetry,
+            poetry.local_config.get("source", []),
+            config,
+            io,
+            disable_cache=disable_cache,
+        )
+
+        plugin_manager = PluginManager(Plugin.group, disable_plugins=disable_plugins)
+        plugin_manager.load_plugins()
+        poetry.set_plugin_manager(plugin_manager)
+        plugin_manager.activate(poetry, io)
+
+        return poetry
+
+    @classmethod
+    def get_package(cls, name: str, version: str) -> ProjectPackage:
+        return ProjectPackage(name, version, version)
+
+    @classmethod
+    def create_config(cls, io: IO | None = None) -> Config:
+        if io is not None:
+            logger.debug("Ignoring provided io when creating config.")
+        warnings.warn(
+            "Use of Factory.create_config() is deprecated, use Config.create() instead",
+            DeprecationWarning,
+        )
+        return Config.create()
+
+    @classmethod
+    def configure_sources(
+        cls,
+        poetry: Poetry,
+        sources: list[dict[str, str]],
+        config: Config,
+        io: IO,
+        disable_cache: bool = False,
+    ) -> None:
+        if disable_cache:
+            logger.debug("Disabling source caches")
+
+        for source in sources:
+            repository = cls.create_package_source(
+                source, config, disable_cache=disable_cache
+            )
+            is_default = bool(source.get("default", False))
+            is_secondary = bool(source.get("secondary", False))
+            if io.is_debug():
+                message = f"Adding repository {repository.name} ({repository.url})"
+                if is_default:
+                    message += " and setting it as the default one"
+                elif is_secondary:
+                    message += " and setting it as secondary"
+
+                io.write_line(message)
+
+            poetry.pool.add_repository(repository, is_default, secondary=is_secondary)
+
+        # Put PyPI last to prefer private repositories
+        # unless we have no default source AND no primary sources
+        # (default = false, secondary = false)
+        if poetry.pool.has_default():
+            if io.is_debug():
+                io.write_line("Deactivating the PyPI repository")
+        else:
+            from poetry.repositories.pypi_repository import PyPiRepository
+
+            default = not poetry.pool.has_primary_repositories()
+            poetry.pool.add_repository(
+                PyPiRepository(disable_cache=disable_cache), default, not default
+            )
+
+    @classmethod
+    def create_package_source(
+        cls, source: dict[str, str], auth_config: Config, disable_cache: bool = False
+    ) -> LegacyRepository:
+        from poetry.repositories.legacy_repository import LegacyRepository
+        from poetry.repositories.single_page_repository import SinglePageRepository
+
+        if "url" not in source:
+            raise RuntimeError("Unsupported source specified")
+
+        # PyPI-like repository
+        if "name" not in source:
+            raise RuntimeError("Missing [name] in source.")
+        name = source["name"]
+        url = source["url"]
+
+        repository_class = LegacyRepository
+
+        if re.match(r".*\.(htm|html)$", url):
+            repository_class = SinglePageRepository
+
+        return repository_class(
+            name,
+            url,
+            config=auth_config,
+            disable_cache=disable_cache,
+        )
+
+    @classmethod
+    def create_pyproject_from_package(
+        cls, package: Package, path: Path | None = None
+    ) -> TOMLDocument:
+        import tomlkit
+
+        from poetry.utils.dependency_specification import dependency_to_specification
+
+        pyproject: dict[str, Any] = tomlkit.document()
+
+        pyproject["tool"] = tomlkit.table(is_super_table=True)
+
+        content: dict[str, Any] = tomlkit.table()
+        pyproject["tool"]["poetry"] = content
+
+        content["name"] = package.name
+        content["version"] = package.version.text
+        content["description"] = package.description
+        content["authors"] = package.authors
+        content["license"] = package.license.id if package.license else ""
+
+        if package.classifiers:
+            content["classifiers"] = package.classifiers
+
+        for key, attr in {
+            ("documentation", "documentation_url"),
+            ("repository", "repository_url"),
+            ("homepage", "homepage"),
+            ("maintainers", "maintainers"),
+            ("keywords", "keywords"),
+        }:
+            value = getattr(package, attr, None)
+            if value:
+                content[key] = value
+
+        readmes = []
+
+        for readme in package.readmes:
+            readme_posix_path = readme.as_posix()
+
+            with contextlib.suppress(ValueError):
+                if package.root_dir:
+                    readme_posix_path = readme.relative_to(package.root_dir).as_posix()
+
+            readmes.append(readme_posix_path)
+
+        if readmes:
+            content["readme"] = readmes
+
+        optional_dependencies = set()
+        extras_section = None
+
+        if package.extras:
+            extras_section = tomlkit.table()
+
+            for extra in package.extras:
+                _dependencies = []
+                for dependency in package.extras[extra]:
+                    _dependencies.append(dependency.name)
+                    optional_dependencies.add(dependency.name)
+
+                extras_section[extra] = _dependencies
+
+        optional_dependencies = set(optional_dependencies)
+        dependency_section = content["dependencies"] = tomlkit.table()
+        dependency_section["python"] = package.python_versions
+
+        for dep in package.all_requires:
+            constraint: DependencySpec | str = dependency_to_specification(
+                dep, tomlkit.inline_table()
+            )
+
+            if not isinstance(constraint, str):
+                if dep.name in optional_dependencies:
+                    constraint["optional"] = True
+
+                if len(constraint) == 1 and "version" in constraint:
+                    constraint = cast(str, constraint["version"])
+                elif not constraint:
+                    constraint = "*"
+
+            for group in dep.groups:
+                if group == MAIN_GROUP:
+                    dependency_section[dep.name] = constraint
+                else:
+                    if "group" not in content:
+                        content["group"] = tomlkit.table(is_super_table=True)
+
+                    if group not in content["group"]:
+                        content["group"][group] = tomlkit.table(is_super_table=True)
+
+                    if "dependencies" not in content["group"][group]:
+                        content["group"][group]["dependencies"] = tomlkit.table()
+
+                    content["group"][group]["dependencies"][dep.name] = constraint
+
+        if extras_section:
+            content["extras"] = extras_section
+
+        pyproject.add(tomlkit.nl())  # type: ignore[attr-defined]
+
+        if path:
+            path.joinpath("pyproject.toml").write_text(
+                pyproject.as_string(), encoding="utf-8"  # type: ignore[attr-defined]
+            )
+
+        return cast(TOMLDocument, pyproject)
from __future__ import annotations

import dataclasses
import logging
import re

from pathlib import Path
from subprocess import CalledProcessError
from typing import TYPE_CHECKING

from dulwich import porcelain
from dulwich.client import HTTPUnauthorized
from dulwich.client import get_transport_and_path
from dulwich.config import ConfigFile
from dulwich.config import parse_submodules
from dulwich.errors import NotGitRepository
from dulwich.refs import ANNOTATED_TAG_SUFFIX
from dulwich.repo import Repo

from poetry.console.exceptions import PoetrySimpleConsoleException
from poetry.utils.authenticator import get_default_authenticator
from poetry.utils.helpers import remove_directory


if TYPE_CHECKING:
    from dulwich.client import FetchPackResult
    from dulwich.client import GitClient


logger = logging.getLogger(__name__)


def is_revision_sha(revision: str | None) -> bool:
    return re.match(r"^\b[0-9a-f]{5,40}\b$", revision or "") is not None


def annotated_tag(ref: str | bytes) -> bytes:
    if isinstance(ref, str):
        ref = ref.encode("utf-8")
    return ref + ANNOTATED_TAG_SUFFIX


@dataclasses.dataclass
class GitRefSpec:
    branch: str | None = None
    revision: str | None = None
    tag: str | None = None
    ref: bytes = dataclasses.field(default_factory=lambda: b"HEAD")

    def resolve(self, remote_refs: FetchPackResult) -> None:
        """
        Resolve the ref using the provided remote refs.
        """
        self._normalise(remote_refs=remote_refs)
        self._set_head(remote_refs=remote_refs)

    def _normalise(self, remote_refs: FetchPackResult) -> None:
        """
        Internal helper method to determine if given revision is
            1. a branch or tag; if so, set corresponding properties.
            2. a short sha; if so, resolve full sha and set as revision
        """
        if self.revision:
            ref = f"refs/tags/{self.revision}".encode()
            if ref in remote_refs.refs or annotated_tag(ref) in remote_refs.refs:
                # this is a tag, incorrectly specified as a revision, tags take priority
                self.tag = self.revision
                self.revision = None
            elif (
                self.revision.encode("utf-8") in remote_refs.refs
                or f"refs/heads/{self.revision}".encode() in remote_refs.refs
            ):
                # this is most likely a ref spec or a branch incorrectly specified
                self.branch = self.revision
                self.revision = None
        elif (
            self.branch
            and f"refs/heads/{self.branch}".encode() not in remote_refs.refs
            and (
                f"refs/tags/{self.branch}".encode() in remote_refs.refs
                or annotated_tag(f"refs/tags/{self.branch}") in remote_refs.refs
            )
        ):
            # this is a tag incorrectly specified as a branch
            self.tag = self.branch
            self.branch = None

        if self.revision and self.is_sha_short:
            # revision is a short sha, resolve to full sha
            short_sha = self.revision.encode("utf-8")
            for sha in remote_refs.refs.values():
                if sha.startswith(short_sha):
                    self.revision = sha.decode("utf-8")
                    break

    def _set_head(self, remote_refs: FetchPackResult) -> None:
        """
        Internal helper method to populate ref and set it's sha as the remote's head
        and default ref.
        """
        self.ref = remote_refs.symrefs[b"HEAD"]

        if self.revision:
            head = self.revision.encode("utf-8")
        else:
            if self.tag:
                ref = f"refs/tags/{self.tag}".encode()
                annotated = annotated_tag(ref)
                self.ref = annotated if annotated in remote_refs.refs else ref
            elif self.branch:
                self.ref = (
                    self.branch.encode("utf-8")
                    if self.is_ref
                    else f"refs/heads/{self.branch}".encode()
                )
            head = remote_refs.refs[self.ref]

        remote_refs.refs[self.ref] = remote_refs.refs[b"HEAD"] = head

    @property
    def key(self) -> str:
        return self.revision or self.branch or self.tag or self.ref.decode("utf-8")

    @property
    def is_sha(self) -> bool:
        return is_revision_sha(revision=self.revision)

    @property
    def is_ref(self) -> bool:
        return self.branch is not None and self.branch.startswith("refs/")

    @property
    def is_sha_short(self) -> bool:
        return self.revision is not None and self.is_sha and len(self.revision) < 40


@dataclasses.dataclass
class GitRepoLocalInfo:
    repo: dataclasses.InitVar[Repo | Path | str]
    origin: str = dataclasses.field(init=False)
    revision: str = dataclasses.field(init=False)

    def __post_init__(self, repo: Repo | Path | str) -> None:
        repo = Git.as_repo(repo=repo) if not isinstance(repo, Repo) else repo
        self.origin = Git.get_remote_url(repo=repo, remote="origin")
        self.revision = Git.get_revision(repo=repo)


class Git:
    @staticmethod
    def as_repo(repo: Path | str) -> Repo:
        return Repo(str(repo))  # type: ignore[no-untyped-call]

    @staticmethod
    def get_remote_url(repo: Repo, remote: str = "origin") -> str:
        with repo:
            config = repo.get_config()
            section = (b"remote", remote.encode("utf-8"))

            url = ""
            if config.has_section(section):  # type: ignore[no-untyped-call]
                value = config.get(section, b"url")  # type: ignore[no-untyped-call]
                assert value is not None
                url = value.decode("utf-8")

            return url

    @staticmethod
    def get_revision(repo: Repo) -> str:
        with repo:
            return repo.head().decode("utf-8")

    @classmethod
    def info(cls, repo: Repo | Path | str) -> GitRepoLocalInfo:
        return GitRepoLocalInfo(repo=repo)

    @staticmethod
    def get_name_from_source_url(url: str) -> str:
        return re.sub(r"(.git)?$", "", url.rsplit("/", 1)[-1])

    @classmethod
    def _fetch_remote_refs(cls, url: str, local: Repo) -> FetchPackResult:
        """
        Helper method to fetch remote refs.
        """
        client: GitClient
        path: str
<<<<<<< HEAD
        client, path = get_transport_and_path(url)  # type: ignore[no-untyped-call]
=======

        credentials = get_default_authenticator().get_credentials_for_url(url=url)
        client, path = get_transport_and_path(
            url, username=credentials.username, password=credentials.password
        )
>>>>>>> 1c1cb921

        with local:
            result: FetchPackResult = client.fetch(  # type: ignore[no-untyped-call]
                path,
                local,
                determine_wants=local.object_store.determine_wants_all,
            )
            return result

    @staticmethod
    def _clone_legacy(url: str, refspec: GitRefSpec, target: Path) -> Repo:
        """
        Helper method to facilitate fallback to using system provided git client via
        subprocess calls.
        """
        from poetry.vcs.git.system import SystemGit

        logger.debug("Cloning '%s' using system git client", url)

        if target.exists():
            remove_directory(path=target, force=True)

        revision = refspec.tag or refspec.branch or refspec.revision or "HEAD"

        try:
            SystemGit.clone(url, target)
        except CalledProcessError:
            raise PoetrySimpleConsoleException(
                f"Failed to clone {url}, check your git configuration and permissions"
                " for this repository."
            )

        if revision:
            revision.replace("refs/head/", "")
            revision.replace("refs/tags/", "")

        try:
            SystemGit.checkout(revision, target)
        except CalledProcessError:
            raise PoetrySimpleConsoleException(
                f"Failed to checkout {url} at '{revision}'"
            )

        repo = Repo(str(target))  # type: ignore[no-untyped-call]
        return repo

    @classmethod
    def _clone(cls, url: str, refspec: GitRefSpec, target: Path) -> Repo:
        """
        Helper method to clone a remove repository at the given `url` at the specified
        ref spec.
        """
        local: Repo
        if not target.exists():
            local = Repo.init(str(target), mkdir=True)  # type: ignore[no-untyped-call]
            porcelain.remote_add(local, "origin", url)  # type: ignore[no-untyped-call]
        else:
            local = Repo(str(target))  # type: ignore[no-untyped-call]

        remote_refs = cls._fetch_remote_refs(url=url, local=local)

        logger.debug(
            "Cloning <c2>%s</> at '<c2>%s</>' to <c1>%s</>", url, refspec.key, target
        )

        try:
            refspec.resolve(remote_refs=remote_refs)
        except KeyError:  # branch / ref does not exist
            raise PoetrySimpleConsoleException(
                f"Failed to clone {url} at '{refspec.key}', verify ref exists on"
                " remote."
            )

        # ensure local HEAD matches remote
        local.refs[b"HEAD"] = remote_refs.refs[b"HEAD"]

        if refspec.is_ref:
            # set ref to current HEAD
            local.refs[refspec.ref] = local.refs[b"HEAD"]

        for base, prefix in {
            (b"refs/remotes/origin", b"refs/heads/"),
            (b"refs/tags", b"refs/tags"),
        }:
            local.refs.import_refs(  # type: ignore[no-untyped-call]
                base=base,
                other={
                    n[len(prefix) :]: v
                    for (n, v) in remote_refs.refs.items()
                    if n.startswith(prefix) and not n.endswith(ANNOTATED_TAG_SUFFIX)
                },
            )

        try:
            with local:
                local.reset_index()  # type: ignore[no-untyped-call]
        except (AssertionError, KeyError) as e:
            # this implies the ref we need does not exist or is invalid
            if isinstance(e, KeyError):
                # the local copy is at a bad state, lets remove it
                logger.debug(
                    "Removing local clone (<c1>%s</>) of repository as it is in a"
                    " broken state.",
                    local.path,
                )
                remove_directory(local.path, force=True)

            if isinstance(e, AssertionError) and "Invalid object name" not in str(e):
                raise

            logger.debug(
                "\nRequested ref (<c2>%s</c2>) was not fetched to local copy and cannot"
                " be used. The following error was raised:\n\n\t<warning>%s</>",
                refspec.key,
                e,
            )

            raise PoetrySimpleConsoleException(
                f"Failed to clone {url} at '{refspec.key}', verify ref exists on"
                " remote."
            )

        return local

    @classmethod
    def _clone_submodules(cls, repo: Repo) -> None:
        """
        Helper method to identify configured submodules and clone them recursively.
        """
        repo_root = Path(repo.path)
        modules_config = repo_root.joinpath(".gitmodules")

        if modules_config.exists():
            config = ConfigFile.from_path(modules_config)

            url: bytes
            path: bytes
            submodules = parse_submodules(config)  # type: ignore[no-untyped-call]
            for path, url, _ in submodules:
                path_relative = Path(path.decode("utf-8"))
                path_absolute = repo_root.joinpath(path_relative)

                source_root = path_absolute.parent
                source_root.mkdir(parents=True, exist_ok=True)

                with repo:
                    revision = repo.open_index()[path].sha.decode("utf-8")

                cls.clone(
                    url=url.decode("utf-8"),
                    source_root=source_root,
                    name=path_relative.name,
                    revision=revision,
                    clean=path_absolute.exists()
                    and not path_absolute.joinpath(".git").is_dir(),
                )

    @staticmethod
    def is_using_legacy_client() -> bool:
        from poetry.factory import Factory

        legacy_client: bool = (
            Factory.create_config()
            .get("experimental", {})
            .get("system-git-client", False)
        )
        return legacy_client

    @staticmethod
    def get_default_source_root() -> Path:
        from poetry.factory import Factory

        return Path(Factory.create_config().get("cache-dir")) / "src"

    @classmethod
    def clone(
        cls,
        url: str,
        name: str | None = None,
        branch: str | None = None,
        tag: str | None = None,
        revision: str | None = None,
        source_root: Path | None = None,
        clean: bool = False,
    ) -> Repo:
        source_root = source_root or cls.get_default_source_root()
        source_root.mkdir(parents=True, exist_ok=True)

        name = name or cls.get_name_from_source_url(url=url)
        target = source_root / name
        refspec = GitRefSpec(branch=branch, revision=revision, tag=tag)

        if target.exists():
            if clean:
                # force clean the local copy if it exists, do not reuse
                remove_directory(target, force=True)
            else:
                # check if the current local copy matches the requested ref spec
                try:
                    current_repo = Repo(str(target))  # type: ignore[no-untyped-call]

                    with current_repo:
                        current_sha = current_repo.head().decode("utf-8")
                except (NotGitRepository, AssertionError, KeyError):
                    # something is wrong with the current checkout, clean it
                    remove_directory(target, force=True)
                else:
                    if not is_revision_sha(revision=current_sha):
                        # head is not a sha, this will cause issues later, lets reset
                        remove_directory(target, force=True)
                    elif (
                        refspec.is_sha
                        and refspec.revision is not None
                        and current_sha.startswith(refspec.revision)
                    ):
                        # if revision is used short-circuit remote fetch head matches
                        return current_repo

        try:
            if not cls.is_using_legacy_client():
                local = cls._clone(url=url, refspec=refspec, target=target)
                cls._clone_submodules(repo=local)
                return local
        except HTTPUnauthorized:
            # we do this here to handle http authenticated repositories as dulwich
            # does not currently support using credentials from git-credential helpers.
            # upstream issue: https://github.com/jelmer/dulwich/issues/873
            #
            # this is a little inefficient, however preferred as this is transparent
            # without additional configuration or changes for existing projects that
            # use http basic auth credentials.
            logger.debug(
                "Unable to fetch from private repository '%s', falling back to"
                " system git",
                url,
            )

        # fallback to legacy git client
        return cls._clone_legacy(url=url, refspec=refspec, target=target)<|MERGE_RESOLUTION|>--- conflicted
+++ resolved
@@ -185,15 +185,11 @@
         """
         client: GitClient
         path: str
-<<<<<<< HEAD
-        client, path = get_transport_and_path(url)  # type: ignore[no-untyped-call]
-=======
 
         credentials = get_default_authenticator().get_credentials_for_url(url=url)
-        client, path = get_transport_and_path(
+        client, path = get_transport_and_path(  # type: ignore[no-untyped-call]
             url, username=credentials.username, password=credentials.password
         )
->>>>>>> 1c1cb921
 
         with local:
             result: FetchPackResult = client.fetch(  # type: ignore[no-untyped-call]

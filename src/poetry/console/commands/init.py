--- conflicted
+++ resolved
@@ -168,16 +168,9 @@
             author = self.ask(question)
             if author == author_str:  # user entered nothing, dont change authors
                 author = ""
-<<<<<<< HEAD
             else:
                 authors = author
 
-=======
-            if author is None:  # none is returned if user enters "n",
-                authors = author  # author gets overwritted by default settings defined in question.set
-
-        authors = [author] if author else authors  # checks if author = None or ""
->>>>>>> cb44c4c6
         authors = authors if authors else []
 
         license_name = self.option("license")

--- conflicted
+++ resolved
@@ -6,23 +6,14 @@
 from typing import Any
 
 from cleo.helpers import option
-<<<<<<< HEAD
+from packaging.utils import canonicalize_name
 
 from poetry.console.commands.command import Command
 from poetry.console.commands.env_command import EnvCommand
-from poetry.utils.helpers import canonicalize_name
 from poetry.utils.requirements import determine_requirements_from_list
 from poetry.utils.requirements import find_best_version_for_package
 from poetry.utils.requirements import format_requirements
 from poetry.utils.requirements import parse_requirements
-=======
-from packaging.utils import canonicalize_name
-from tomlkit import inline_table
-
-from poetry.console.commands.command import Command
-from poetry.console.commands.env_command import EnvCommand
-from poetry.utils.dependency_specification import parse_dependency_specification
->>>>>>> 8546dd68
 
 
 if TYPE_CHECKING:
@@ -261,61 +252,15 @@
 
         return choices
 
-<<<<<<< HEAD
     def _determine_requirements_interactive(self) -> list[dict[str, Any]]:
         result = []
-=======
-    def _determine_requirements(
-        self,
-        requires: list[str],
-        allow_prereleases: bool = False,
-        source: str | None = None,
-    ) -> list[dict[str, Any]]:
-        if not requires:
-            result = []
-
-            question = self.create_question(
-                "Package to add or search for (leave blank to skip):"
-            )
-            question.set_validator(self._validate_package)
-
-            package = self.ask(question)
-            while package:
-                constraint = self._parse_requirements([package])[0]
-                if (
-                    "git" in constraint
-                    or "url" in constraint
-                    or "path" in constraint
-                    or "version" in constraint
-                ):
-                    self.line(f"Adding <info>{package}</info>")
-                    result.append(constraint)
-                    package = self.ask("\nAdd a package (leave blank to skip):")
-                    continue
-
-                canonicalized_name = canonicalize_name(constraint["name"])
-                matches = self._get_pool().search(canonicalized_name)
-                if not matches:
-                    self.line_error("<error>Unable to find package</error>")
-                    package = False
-                else:
-                    choices = self._generate_choice_list(matches, canonicalized_name)
-
-                    info_string = (
-                        f"Found <info>{len(matches)}</info> packages matching"
-                        f" <c1>{package}</c1>"
-                    )
-
-                    if len(matches) > 10:
-                        info_string += "\nShowing the first 10 matches"
-
-                    self.line(info_string)
-
-                    # Default to an empty value to signal no package was selected
-                    choices.append("")
->>>>>>> 8546dd68
-
-        package = self.ask("Search for package to add (or leave blank to continue):")
+
+        question = self.create_question(
+            "Package to add or search for (leave blank to skip):"
+        )
+        question.set_validator(self._validate_package)
+
+        package = self.ask(question)
         while package:
             constraint = parse_requirements([package], self, None)[0]
             if (
@@ -365,7 +310,6 @@
                 if package:
                     constraint["name"] = package
 
-<<<<<<< HEAD
             # no constraint yet, determine the best version automatically
             if package and "version" not in constraint:
                 question = self.create_question(
@@ -374,10 +318,6 @@
                 )
                 question.attempts = 3
                 question.validator = lambda x: (x or "").strip() or False
-=======
-                if self.io.is_interactive():
-                    package = self.ask("\nAdd a package (leave blank to skip):")
->>>>>>> 8546dd68
 
                 package_constraint = self.ask(question)
 
@@ -397,7 +337,7 @@
                 result.append(constraint)
 
             if self.io.is_interactive():
-                package = self.ask("\nAdd a package:")
+                package = self.ask("\nAdd a package (leave blank to skip):")
 
         return result
 

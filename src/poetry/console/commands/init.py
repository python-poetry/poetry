from __future__ import annotations

import sys

from pathlib import Path
from typing import TYPE_CHECKING
from typing import Any
from typing import Dict
from typing import Mapping
from typing import Union

from cleo.helpers import option
from packaging.utils import canonicalize_name
from poetry.core.constraints.version.parser import parse_constraint
from poetry.core.version.pep440 import PEP440Version
from tomlkit import inline_table

from poetry.console.commands.command import Command
from poetry.console.commands.env_command import EnvCommand
from poetry.utils.dependency_specification import parse_dependency_specification


if TYPE_CHECKING:
    from packaging.utils import NormalizedName
    from poetry.core.packages.package import Package
    from tomlkit.items import InlineTable

    from poetry.repositories import RepositoryPool

Requirements = Dict[str, Union[str, Mapping[str, Any]]]


class InitCommand(Command):
    name = "init"
    description = (
        "Creates a basic <comment>pyproject.toml</> file in the current directory."
    )

    options = [
        option("name", None, "Name of the package.", flag=False),
        option("description", None, "Description of the package.", flag=False),
        option("author", None, "Author name of the package.", flag=False),
        option("python", None, "Compatible Python versions.", flag=False),
        option(
            "dependency",
            None,
            "Package to require, with an optional version constraint, "
            "e.g. requests:^2.10.0 or requests=2.11.1.",
            flag=False,
            multiple=True,
        ),
        option(
            "dev-dependency",
            None,
            "Package to require for development, with an optional version constraint, "
            "e.g. requests:^2.10.0 or requests=2.11.1.",
            flag=False,
            multiple=True,
        ),
        option("license", "l", "License of the package.", flag=False),
    ]

    help = """\
The <c1>init</c1> command creates a basic <comment>pyproject.toml</> file in the\
 current directory.
"""

    def __init__(self) -> None:
        super().__init__()

        self._pool: RepositoryPool | None = None

    def handle(self) -> int:
        from pathlib import Path

        from poetry.core.pyproject.toml import PyProjectTOML
        from poetry.core.vcs.git import GitConfig

        from poetry.layouts import layout
        from poetry.utils.env import SystemEnv

        project_path = Path.cwd()

        if self.io.input.option("directory"):
            project_path = Path(self.io.input.option("directory"))
            if not project_path.exists() or not project_path.is_dir():
                self.line_error(
                    "<error>The --directory path is not a directory.</error>"
                )
                return 1

        pyproject = PyProjectTOML(project_path / "pyproject.toml")

        if pyproject.file.exists():
            if pyproject.is_poetry_project():
                self.line_error(
                    "<error>A pyproject.toml file with a poetry section already"
                    " exists.</error>"
                )
                return 1

            if pyproject.data.get("build-system"):
                self.line_error(
                    "<error>A pyproject.toml file with a defined build-system already"
                    " exists.</error>"
                )
                return 1

        vcs_config = GitConfig()

        if self.io.is_interactive():
            self.line("")
            self.line(
                "This command will guide you through creating your"
                " <info>pyproject.toml</> config."
            )
            self.line("")

        name = self.option("name")
        if not name:
            name = Path.cwd().name.lower()

            question = self.create_question(
                f"Package name [<comment>{name}</comment>]: ", default=name
            )
            name = self.ask(question)

        version = "0.1.0"
        question = self.create_question(
            f"Version [<comment>{version}</comment>]: ", default=version
        )
        question.set_validator(self._validate_pep440_version)
        version = self.ask(question)

        description = self.option("description")
        if not description:
            description = self.ask(self.create_question("Description []: ", default=""))

        author = self.option("author")
        if not author and vcs_config.get("user.name"):
            author = vcs_config["user.name"]
            author_email = vcs_config.get("user.email")
            if author_email:
                author += f" <{author_email}>"

        question = self.create_question(
            f"Author [<comment>{author}</comment>, n to skip]: ", default=author
        )
        question.set_validator(lambda v: self._validate_author(v, author))
        author = self.ask(question)

        if not author:
            authors = []
        else:
            authors = [author]

        license = self.option("license")
        if not license:
            license = self.ask(self.create_question("License []: ", default=""))

        python = self.option("python")
        if not python:
            current_env = SystemEnv(Path(sys.executable))
            default_python = "^" + ".".join(
                str(v) for v in current_env.version_info[:2]
            )
            question = self.create_question(
                f"Compatible Python versions [<comment>{default_python}</comment>]: ",
                default=default_python,
            )
            question.set_validator(self._validate_version_constraint)
            python = self.ask(question)

        if self.io.is_interactive():
            self.line("")

        requirements: Requirements = {}
        if self.option("dependency"):
            requirements = self._format_requirements(
                self._determine_requirements(self.option("dependency"))
            )

        question_text = "Would you like to define your main dependencies interactively?"
        help_message = """\
You can specify a package in the following forms:
  - A single name (<b>requests</b>): this will search for matches on PyPI
  - A name and a constraint (<b>requests@^2.23.0</b>)
  - A git url (<b>git+https://github.com/python-poetry/poetry.git</b>)
  - A git url with a revision\
 (<b>git+https://github.com/python-poetry/poetry.git#develop</b>)
  - A file path (<b>../my-package/my-package.whl</b>)
  - A directory (<b>../my-package/</b>)
  - A url (<b>https://example.com/packages/my-package-0.1.0.tar.gz</b>)
"""

        help_displayed = False
        if self.confirm(question_text, True):
            if self.io.is_interactive():
                self.line(help_message)
                help_displayed = True
            requirements.update(
                self._format_requirements(self._determine_requirements([]))
            )
            if self.io.is_interactive():
                self.line("")

        dev_requirements: Requirements = {}
        if self.option("dev-dependency"):
            dev_requirements = self._format_requirements(
                self._determine_requirements(self.option("dev-dependency"))
            )

        question_text = (
            "Would you like to define your development dependencies interactively?"
        )
        if self.confirm(question_text, True):
            if self.io.is_interactive() and not help_displayed:
                self.line(help_message)

            dev_requirements.update(
                self._format_requirements(self._determine_requirements([]))
            )
            if self.io.is_interactive():
                self.line("")

        layout_ = layout("standard")(
            name,
            version,
            description=description,
            author=authors[0] if authors else None,
            license=license,
            python=python,
            dependencies=requirements,
            dev_dependencies=dev_requirements,
        )

        content = layout_.generate_poetry_content()
        for section in content:
            pyproject.data.append(section, content[section])
        if self.io.is_interactive():
            self.line("<info>Generated file</info>")
            self.line("")
            self.line(pyproject.data.as_string().replace("\r\n", "\n"))
            self.line("")

        if not self.confirm("Do you confirm generation?", True):
            self.line_error("<error>Command aborted</error>")

            return 1

        pyproject.save()

        return 0

    def _generate_choice_list(
        self, matches: list[Package], canonicalized_name: NormalizedName
    ) -> list[str]:
        choices = []
        matches_names = [p.name for p in matches]
        exact_match = canonicalized_name in matches_names
        if exact_match:
            choices.append(matches[matches_names.index(canonicalized_name)].pretty_name)

        for found_package in matches:
            if len(choices) >= 10:
                break

            if found_package.name == canonicalized_name:
                continue

            choices.append(found_package.pretty_name)

        return choices

    def _determine_requirements(
        self,
        requires: list[str],
        allow_prereleases: bool = False,
        source: str | None = None,
    ) -> list[dict[str, Any]]:
        if not requires:
            result = []

            question = self.create_question(
                "Package to add or search for (leave blank to skip):"
            )
            question.set_validator(self._validate_package)

            package = self.ask(question)
            while package:
                constraint = self._parse_requirements([package])[0]
                if (
                    "git" in constraint
                    or "url" in constraint
                    or "path" in constraint
                    or "version" in constraint
                ):
                    self.line(f"Adding <info>{package}</info>")
                    result.append(constraint)
                    package = self.ask("\nAdd a package (leave blank to skip):")
                    continue

                canonicalized_name = canonicalize_name(constraint["name"])
                matches = self._get_pool().search(canonicalized_name)
                if not matches:
                    self.line_error("<error>Unable to find package</error>")
                    package = False
                else:
                    choices = self._generate_choice_list(matches, canonicalized_name)

                    info_string = (
                        f"Found <info>{len(matches)}</info> packages matching"
                        f" <c1>{package}</c1>"
                    )

                    if len(matches) > 10:
                        info_string += "\nShowing the first 10 matches"

                    self.line(info_string)

                    # Default to an empty value to signal no package was selected
                    choices.append("")

                    package = self.choice(
                        "\nEnter package # to add, or the complete package name if it"
                        " is not listed",
                        choices,
                        attempts=3,
                        default=len(choices) - 1,
                    )

                    if not package:
                        self.line("<warning>No package selected</warning>")

                    # package selected by user, set constraint name to package name
                    if package:
                        constraint["name"] = package

                # no constraint yet, determine the best version automatically
                if package and "version" not in constraint:
                    question = self.create_question(
                        "Enter the version constraint to require "
                        "(or leave blank to use the latest version):"
                    )
<<<<<<< HEAD
                    question.attempts = 3
                    question.set_validator(self._validate_version_constraint)
=======
                    question.set_max_attempts(3)
                    question.set_validator(lambda x: (x or "").strip() or None)
>>>>>>> 6e84663d

                    package_constraint = self.ask(question)

                    if package_constraint is None:
                        _, package_constraint = self._find_best_version_for_package(
                            package
                        )

                        self.line(
                            f"Using version <b>{package_constraint}</b> for"
                            f" <c1>{package}</c1>"
                        )

                    constraint["version"] = package_constraint

                if package:
                    result.append(constraint)

                if self.io.is_interactive():
                    package = self.ask("\nAdd a package (leave blank to skip):")

            return result

        result = []
        for requirement in self._parse_requirements(requires):
            if "git" in requirement or "url" in requirement or "path" in requirement:
                result.append(requirement)
                continue
            elif "version" not in requirement:
                # determine the best version automatically
                name, version = self._find_best_version_for_package(
                    requirement["name"],
                    allow_prereleases=allow_prereleases,
                    source=source,
                )
                requirement["version"] = version
                requirement["name"] = name

                self.line(f"Using version <b>{version}</b> for <c1>{name}</c1>")
            else:
                # check that the specified version/constraint exists
                # before we proceed
                name, _ = self._find_best_version_for_package(
                    requirement["name"],
                    requirement["version"],
                    allow_prereleases=allow_prereleases,
                    source=source,
                )

                requirement["name"] = name

            result.append(requirement)

        return result

    def _find_best_version_for_package(
        self,
        name: str,
        required_version: str | None = None,
        allow_prereleases: bool = False,
        source: str | None = None,
    ) -> tuple[str, str]:
        from poetry.version.version_selector import VersionSelector

        selector = VersionSelector(self._get_pool())
        package = selector.find_best_candidate(
            name, required_version, allow_prereleases=allow_prereleases, source=source
        )

        if not package:
            # TODO: find similar
            raise ValueError(f"Could not find a matching version of package {name}")

        return package.pretty_name, f"^{package.version.to_string()}"

    def _parse_requirements(self, requirements: list[str]) -> list[dict[str, Any]]:
        from poetry.core.pyproject.exceptions import PyProjectException

        try:
            cwd = self.poetry.file.parent
        except (PyProjectException, RuntimeError):
            cwd = Path.cwd()

        return [
            parse_dependency_specification(
                requirement=requirement,
                env=self.env if isinstance(self, EnvCommand) else None,
                cwd=cwd,
            )
            for requirement in requirements
        ]

    def _format_requirements(self, requirements: list[dict[str, str]]) -> Requirements:
        requires: Requirements = {}
        for requirement in requirements:
            name = requirement.pop("name")
            constraint: str | InlineTable
            if "version" in requirement and len(requirement) == 1:
                constraint = requirement["version"]
            else:
                constraint = inline_table()
                constraint.trivia.trail = "\n"
                constraint.update(requirement)

            requires[name] = constraint

        return requires

    @staticmethod
    def _validate_pep440_version(version: str) -> str:
        # if the format is incorrect, an exception will be raised
        PEP440Version.parse(version)

        return version

    def _validate_author(self, author: str, default: str) -> str | None:
        from poetry.core.packages.package import AUTHOR_REGEX

        author = author or default

        if author in ["n", "no"]:
            return None

        m = AUTHOR_REGEX.match(author)
        if not m:
            raise ValueError(
                "Invalid author string. Must be in the format: "
                "John Smith <john@example.com>"
            )

        return author

    @staticmethod
    def _validate_version_constraint(constraint: str | None) -> str | None:
        if constraint is None:
            return None

        # if the format is incorrect, an exception will be raised
        parse_constraint(constraint)

        return constraint

    @staticmethod
    def _validate_package(package: str | None) -> str | None:
        if package and len(package.split()) > 2:
            raise ValueError("Invalid package definition.")

        return package

    def _get_pool(self) -> RepositoryPool:
        from poetry.repositories import RepositoryPool
        from poetry.repositories.pypi_repository import PyPiRepository

        if isinstance(self, EnvCommand):
            return self.poetry.pool

        if self._pool is None:
            self._pool = RepositoryPool()
            self._pool.add_repository(PyPiRepository())

        return self._pool<|MERGE_RESOLUTION|>--- conflicted
+++ resolved
@@ -342,13 +342,8 @@
                         "Enter the version constraint to require "
                         "(or leave blank to use the latest version):"
                     )
-<<<<<<< HEAD
-                    question.attempts = 3
+                    question.set_max_attempts(3)
                     question.set_validator(self._validate_version_constraint)
-=======
-                    question.set_max_attempts(3)
-                    question.set_validator(lambda x: (x or "").strip() or None)
->>>>>>> 6e84663d
 
                     package_constraint = self.ask(question)
 

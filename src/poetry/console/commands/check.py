--- conflicted
+++ resolved
@@ -1,10 +1,8 @@
 from __future__ import annotations
 
-<<<<<<< HEAD
 from typing import TYPE_CHECKING
-=======
+
 from cleo.helpers import option
->>>>>>> 6d57e843
 
 from poetry.console.commands.command import Command
 
@@ -112,13 +110,12 @@
         check_result["errors"].extend(errors)
         check_result["warnings"].extend(warnings)
 
-<<<<<<< HEAD
         # Validate readme (files must exist)
         if "readme" in config:
             errors, warnings = self.validate_readme(config["readme"], poetry_file)
             check_result["errors"].extend(errors)
             check_result["warnings"].extend(warnings)
-=======
+
         # Verify that lock file is consistent
         if self.option("lock") and not self.poetry.locker.is_locked():
             check_result["errors"] += ["poetry.lock was not found."]
@@ -127,7 +124,6 @@
                 "poetry.lock is not consistent with pyproject.toml. Run `poetry"
                 " lock [--no-update]` to fix it."
             ]
->>>>>>> 6d57e843
 
         if not check_result["errors"] and not check_result["warnings"]:
             self.info("All set!")

--- conflicted
+++ resolved
@@ -108,17 +108,15 @@
                 int_normalizer,
                 None,
             ),
-<<<<<<< HEAD
             "virtualenvs.prompt": (
                 str,
                 lambda val: str(val),
                 "{project_name}-py{python_version}",
-=======
+            ),
             "installer.no-binary": (
                 PackageFilterPolicy.validator,
                 PackageFilterPolicy.normalize,
                 None,
->>>>>>> ed26721c
             ),
         }
 

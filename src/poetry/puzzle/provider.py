--- conflicted
+++ resolved
@@ -55,8 +55,7 @@
 logger = logging.getLogger(__name__)
 
 
-<<<<<<< HEAD
-class Indicator(ProgressIndicator):
+class Indicator(ProgressIndicator):  # type: ignore[misc]
     CONTEXT: str | None = None
 
     @staticmethod
@@ -75,9 +74,6 @@
         else:
             return f" <c1>{Indicator.CONTEXT}</> "
 
-=======
-class Indicator(ProgressIndicator):  # type: ignore[misc]
->>>>>>> 797eb87c
     def _formatter_elapsed(self) -> str:
         elapsed = time.time() - self._start_time
 

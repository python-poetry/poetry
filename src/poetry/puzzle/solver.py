--- conflicted
+++ resolved
@@ -57,18 +57,7 @@
         self._locked_packages = locked
         self._io = io
 
-<<<<<<< HEAD
-        self._provider = Provider(
-            self._package,
-            self._pool,
-            self._io,
-            installed=installed,
-            locked=locked,
-            active_root_extras=active_root_extras,
-        )
-=======
-        self._provider = Provider(self._package, self._pool, self._io, locked=locked)
->>>>>>> 31d18de8
+        self._provider = Provider(self._package, self._pool, self._io, locked=locked, active_root_extras=active_root_extras)
         self._overrides: list[dict[Package, dict[str, Dependency]]] = []
 
     @property

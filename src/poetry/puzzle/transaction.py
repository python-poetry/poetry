from __future__ import annotations

from collections import defaultdict
from typing import TYPE_CHECKING
from typing import Any

from poetry.utils.extras import get_extra_package_names


if TYPE_CHECKING:
    from packaging.utils import NormalizedName
    from poetry.core.packages.package import Package

    from poetry.installation.operations.operation import Operation
    from poetry.packages.transitive_package_info import TransitivePackageInfo


class Transaction:
    def __init__(
        self,
        current_packages: list[Package],
        result_packages: list[Package] | dict[Package, TransitivePackageInfo],
        installed_packages: list[Package] | None = None,
        root_package: Package | None = None,
        marker_env: dict[str, Any] | None = None,
        groups: set[str] | None = None,
    ) -> None:
        self._current_packages = current_packages
        self._result_packages = result_packages

        if installed_packages is None:
            installed_packages = []

        self._installed_packages = installed_packages
        self._root_package = root_package
        self._marker_env = marker_env
        self._groups = groups

    def get_solved_packages(self) -> dict[Package, TransitivePackageInfo]:
        assert isinstance(self._result_packages, dict)
        return self._result_packages

    def calculate_operations(
        self,
        *,
        with_uninstalls: bool = True,
        synchronize: bool = False,
        skip_directory: bool = False,
        extras: set[NormalizedName] | None = None,
        system_site_packages: set[NormalizedName] | None = None,
    ) -> list[Operation]:
        from poetry.installation.operations import Install
        from poetry.installation.operations import Uninstall
        from poetry.installation.operations import Update

        if not system_site_packages:
            system_site_packages = set()

        operations: list[Operation] = []

        extra_packages: set[NormalizedName] = set()
        if self._marker_env:
            marker_env_with_extras = self._marker_env.copy()
            if extras is not None:
                marker_env_with_extras["extra"] = extras
        elif extras is not None:
            assert self._root_package is not None
            extra_packages = get_extra_package_names(
                self._result_packages,
                {k: [d.name for d in v] for k, v in self._root_package.extras.items()},
                extras,
            )

        if isinstance(self._result_packages, dict):
            priorities = {
                pkg: info.depth for pkg, info in self._result_packages.items()
            }
        else:
            priorities = defaultdict(int)
        relevant_result_packages: set[NormalizedName] = set()
        pending_extra_uninstalls: list[Package] = []  # list for deterministic order
        for result_package in self._result_packages:
            is_unsolicited_extra = False
            if self._marker_env:
                assert self._groups is not None
                assert isinstance(self._result_packages, dict)
                info = self._result_packages[result_package]

                if info.groups & self._groups and info.get_marker(
                    self._groups
                ).validate(marker_env_with_extras):
                    relevant_result_packages.add(result_package.name)
                elif result_package.optional:
                    is_unsolicited_extra = True
                else:
                    continue
            else:
                is_unsolicited_extra = extras is not None and (
                    result_package.optional
                    and result_package.name not in extra_packages
                )
                if not is_unsolicited_extra:
                    relevant_result_packages.add(result_package.name)

            installed = False
            for installed_package in self._installed_packages:
                if result_package.name == installed_package.name:
                    installed = True

                    # Extras that were not requested are always uninstalled.
                    if is_unsolicited_extra:
<<<<<<< HEAD
                        pending_extra_uninstalls.append(installed_package)
=======
                        uninstalls.add(installed_package.name)
                        if installed_package.name not in system_site_packages:
                            operations.append(Uninstall(installed_package))
>>>>>>> 868b655f

                    # We have to perform an update if the version or another
                    # attribute of the package has changed (source type, url, ref, ...).
                    elif result_package.version != installed_package.version or (
                        (
                            # This has to be done because installed packages cannot
                            # have type "legacy". If a package with type "legacy"
                            # is installed, the installed package has no source_type.
                            # Thus, if installed_package has no source_type and
                            # the result_package has source_type "legacy" (negation of
                            # the following condition), update must not be performed.
                            # This quirk has the side effect that when switching
                            # from PyPI to legacy (or vice versa),
                            # no update is performed.
                            installed_package.source_type
                            or result_package.source_type != "legacy"
                        )
                        and not result_package.is_same_package_as(installed_package)
                    ):
                        operations.append(
                            Update(
                                installed_package,
                                result_package,
                                priority=priorities[result_package],
                            )
                        )
                    else:
                        operations.append(
                            Install(result_package).skip("Already installed")
                        )

                    break

            if not (
                installed
                or (skip_directory and result_package.source_type == "directory")
            ):
                op = Install(result_package, priority=priorities[result_package])
                if is_unsolicited_extra:
                    op.skip("Not required")
                operations.append(op)

        uninstalls: set[NormalizedName] = set()
        for package in pending_extra_uninstalls:
            if package.name not in (relevant_result_packages | uninstalls):
                uninstalls.add(package.name)
                operations.append(Uninstall(package))

        if with_uninstalls:
            for current_package in self._current_packages:
                found = current_package.name in (relevant_result_packages | uninstalls)

                if not found:
                    for installed_package in self._installed_packages:
                        if installed_package.name == current_package.name:
                            uninstalls.add(installed_package.name)
                            if installed_package.name not in system_site_packages:
                                operations.append(Uninstall(installed_package))

            if synchronize:
                # We preserve pip when not managed by poetry, this is done to avoid
                # externally managed virtual environments causing unnecessary removals.
                preserved_package_names = {"pip"} - relevant_result_packages

                for installed_package in self._installed_packages:
                    if installed_package.name in uninstalls:
                        continue

                    if (
                        self._root_package
                        and installed_package.name == self._root_package.name
                    ):
                        continue

                    if installed_package.name in preserved_package_names:
                        continue

                    if installed_package.name not in relevant_result_packages:
                        uninstalls.add(installed_package.name)
                        if installed_package.name not in system_site_packages:
                            operations.append(Uninstall(installed_package))

        return sorted(
            operations,
            key=lambda o: (
                -o.priority,
                o.package.name,
                o.package.version,
            ),
        )<|MERGE_RESOLUTION|>--- conflicted
+++ resolved
@@ -109,13 +109,7 @@
 
                     # Extras that were not requested are always uninstalled.
                     if is_unsolicited_extra:
-<<<<<<< HEAD
                         pending_extra_uninstalls.append(installed_package)
-=======
-                        uninstalls.add(installed_package.name)
-                        if installed_package.name not in system_site_packages:
-                            operations.append(Uninstall(installed_package))
->>>>>>> 868b655f
 
                     # We have to perform an update if the version or another
                     # attribute of the package has changed (source type, url, ref, ...).
@@ -162,7 +156,8 @@
         for package in pending_extra_uninstalls:
             if package.name not in (relevant_result_packages | uninstalls):
                 uninstalls.add(package.name)
-                operations.append(Uninstall(package))
+                if package.name not in system_site_packages:
+                    operations.append(Uninstall(package))
 
         if with_uninstalls:
             for current_package in self._current_packages:

--- conflicted
+++ resolved
@@ -40,22 +40,9 @@
         url: str,
         config: Config | None = None,
         disable_cache: bool = False,
-<<<<<<< HEAD
-        cert: Path | None = None,
-        client_cert: Path | None = None,
-        trusted: bool | None = False,
-=======
->>>>>>> 979d9458
     ) -> None:
         super().__init__(name, disable_cache, config)
         self._url = url
-<<<<<<< HEAD
-        self._client_cert = client_cert
-        self._cert = cert
-        self._trusted = trusted
-
-=======
->>>>>>> 979d9458
         self._authenticator = Authenticator(
             config=config,
             cache_id=name,

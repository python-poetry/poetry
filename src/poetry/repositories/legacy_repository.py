from __future__ import annotations

from typing import TYPE_CHECKING
from typing import Any

from poetry.core.packages.package import Package
from poetry.core.semver.version import Version

from poetry.inspection.info import PackageInfo
from poetry.repositories.exceptions import PackageNotFound
from poetry.repositories.http import HTTPRepository
from poetry.repositories.link_sources.html import SimpleRepositoryPage
from poetry.utils.helpers import canonicalize_name


if TYPE_CHECKING:
    from poetry.core.packages.dependency import Dependency
    from poetry.core.packages.utils.link import Link

    from poetry.config.config import Config


class LegacyRepository(HTTPRepository):
    def __init__(
        self,
        name: str,
        url: str,
        config: Config | None = None,
        disable_cache: bool = False,
<<<<<<< HEAD
        cert: Path | None = None,
        client_cert: Path | None = None,
        trusted: bool | None = False,
=======
>>>>>>> 979d9458
    ) -> None:
        if name == "pypi":
            raise ValueError("The name [pypi] is reserved for repositories")

<<<<<<< HEAD
        super().__init__(
            name, url.rstrip("/"), config, disable_cache, cert, client_cert, trusted
        )
=======
        super().__init__(name, url.rstrip("/"), config, disable_cache)
>>>>>>> 979d9458

    def find_packages(self, dependency: Dependency) -> list[Package]:
        packages = []
        constraint, allow_prereleases = self._get_constraints_from_dependency(
            dependency
        )

        key = dependency.name
        if not constraint.is_any():
            key = f"{key}:{constraint!s}"

        ignored_pre_release_versions = []

        if self._cache.store("matches").has(key):
            versions = self._cache.store("matches").get(key)
        else:
            page = self._get_page(f"/{dependency.name.replace('.', '-')}/")
            if page is None:
                return []

            versions = []
            for version in page.versions(dependency.name):
                if version.is_unstable() and not allow_prereleases:
                    if constraint.is_any():
                        # we need this when all versions of the package are pre-releases
                        ignored_pre_release_versions.append(version)
                    continue

                if constraint.allows(version):
                    versions.append(version)

            self._cache.store("matches").put(key, versions, 5)

        for package_versions in (versions, ignored_pre_release_versions):
            for version in package_versions:
                package = Package(
                    dependency.name,
                    version,
                    source_type="legacy",
                    source_reference=self.name,
                    source_url=self._url,
                )

                packages.append(package)

            self._log(
                f"{len(packages)} packages found for {dependency.name} {constraint!s}",
                level="debug",
            )

            if packages or not constraint.is_any():
                # we have matching packages, or constraint is not (*)
                break

        return packages

    def package(
        self, name: str, version: str, extras: list[str] | None = None
    ) -> Package:
        """
        Retrieve the release information.

        This is a heavy task which takes time.
        We have to download a package to get the dependencies.
        We also need to download every file matching this release
        to get the various hashes.

        Note that this will be cached so the subsequent operations
        should be much faster.
        """
        try:
            index = self._packages.index(Package(name, version, version))

            return self._packages[index]
        except ValueError:
            package = super().package(name, version, extras)
            package._source_type = "legacy"
            package._source_url = self._url
            package._source_reference = self.name

            return package

    def find_links_for_package(self, package: Package) -> list[Link]:
        page = self._get_page(f"/{package.name.replace('.', '-')}/")
        if page is None:
            return []

        return list(page.links_for_version(package.name, package.version))

    def _get_release_info(self, name: str, version: str) -> dict[str, Any]:
        page = self._get_page(f"/{canonicalize_name(name).replace('.', '-')}/")
        if page is None:
            raise PackageNotFound(f'No package named "{name}"')

        links = list(page.links_for_version(name, Version.parse(version)))

        return self._links_to_data(
            links,
            PackageInfo(
                name=name,
                version=version,
                summary="",
                platform=None,
                requires_dist=[],
                requires_python=None,
                files=[],
                cache_version=str(self.CACHE_VERSION),
            ),
        )

    def _get_page(self, endpoint: str) -> SimpleRepositoryPage | None:
        response = self._get_response(endpoint)
        if not response:
            return None
        return SimpleRepositoryPage(response.url, response.text)<|MERGE_RESOLUTION|>--- conflicted
+++ resolved
@@ -27,23 +27,10 @@
         url: str,
         config: Config | None = None,
         disable_cache: bool = False,
-<<<<<<< HEAD
-        cert: Path | None = None,
-        client_cert: Path | None = None,
-        trusted: bool | None = False,
-=======
->>>>>>> 979d9458
     ) -> None:
         if name == "pypi":
             raise ValueError("The name [pypi] is reserved for repositories")
-
-<<<<<<< HEAD
-        super().__init__(
-            name, url.rstrip("/"), config, disable_cache, cert, client_cert, trusted
-        )
-=======
         super().__init__(name, url.rstrip("/"), config, disable_cache)
->>>>>>> 979d9458
 
     def find_packages(self, dependency: Dependency) -> list[Package]:
         packages = []

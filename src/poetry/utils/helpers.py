from __future__ import annotations

import os
import re
import shutil
import stat
import tempfile

from pathlib import Path
from typing import TYPE_CHECKING
from typing import Any
from typing import Mapping


if TYPE_CHECKING:
    from collections.abc import Callable

    from poetry.core.packages.package import Package
    from requests import Session

    from poetry.config.config import Config
    from poetry.utils.authenticator import Authenticator


_canonicalize_regex = re.compile("[-_]+")


def canonicalize_name(name: str) -> str:
    return _canonicalize_regex.sub("-", name).lower()


def module_name(name: str) -> str:
    return canonicalize_name(name).replace(".", "_").replace("-", "_")


def get_cert(config: Config, repository_name: str) -> Path | None:
    cert = config.get(f"certificates.{repository_name}.cert")
    if cert:
        return Path(cert)
    else:
        return None


def get_client_cert(config: Config, repository_name: str) -> Path | None:
    client_cert = config.get(f"certificates.{repository_name}.client-cert")
    if client_cert:
        return Path(client_cert)
    else:
        return None


<<<<<<< HEAD
def get_trusted(config: Config, repository_name: str) -> bool | None:
    trusted = config.get(f"certificates.{repository_name}.trusted")
    if trusted:
        return bool(trusted)
    else:
        return None


def _on_rm_error(func: Callable, path: str, exc_info: Exception) -> None:
=======
def _on_rm_error(func: Callable[[str], None], path: str, exc_info: Exception) -> None:
>>>>>>> 979d9458
    if not os.path.exists(path):
        return

    os.chmod(path, stat.S_IWRITE)
    func(path)


def remove_directory(
    path: Path | str, *args: Any, force: bool = False, **kwargs: Any
) -> None:
    """
    Helper function handle safe removal, and optionally forces stubborn file removal.
    This is particularly useful when dist files are read-only or git writes read-only
    files on Windows.

    Internally, all arguments are passed to `shutil.rmtree`.
    """
    if Path(path).is_symlink():
        return os.unlink(str(path))

    kwargs["onerror"] = kwargs.pop("onerror", _on_rm_error if force else None)
    shutil.rmtree(path, *args, **kwargs)


def merge_dicts(d1: dict[str, Any], d2: dict[str, Any]) -> None:
    for k in d2.keys():
        if k in d1 and isinstance(d1[k], dict) and isinstance(d2[k], Mapping):
            merge_dicts(d1[k], d2[k])
        else:
            d1[k] = d2[k]


def download_file(
    url: str,
    dest: str,
    session: Authenticator | Session | None = None,
    chunk_size: int = 1024,
) -> None:
    import requests

    from poetry.puzzle.provider import Indicator

    get = requests.get if not session else session.get

    response = get(url, stream=True)
    response.raise_for_status()

    set_indicator = False
    with Indicator.context() as update_context:
        update_context(f"Downloading {url}")

        if "Content-Length" in response.headers:
            try:
                total_size = int(response.headers["Content-Length"])
            except ValueError:
                total_size = 0

            fetched_size = 0
            last_percent = 0

            # if less than 1MB, we simply show that we're downloading
            # but skip the updating
            set_indicator = total_size > 1024 * 1024

        with open(dest, "wb") as f:
            for chunk in response.iter_content(chunk_size=chunk_size):
                if chunk:
                    f.write(chunk)

                    if set_indicator:
                        fetched_size += len(chunk)
                        percent = (fetched_size * 100) // total_size
                        if percent > last_percent:
                            last_percent = percent
                            update_context(f"Downloading {url} {percent:3}%")


def get_package_version_display_string(
    package: Package, root: Path | None = None
) -> str:
    if package.source_type in ["file", "directory"] and root:
        assert package.source_url is not None
        path = Path(os.path.relpath(package.source_url, root.as_posix())).as_posix()
        return f"{package.version} {path}"

    pretty_version: str = package.full_pretty_version
    return pretty_version


def paths_csv(paths: list[Path]) -> str:
    return ", ".join(f'"{c!s}"' for c in paths)


def is_dir_writable(path: Path, create: bool = False) -> bool:
    try:
        if not path.exists():
            if not create:
                return False
            path.mkdir(parents=True, exist_ok=True)

        with tempfile.TemporaryFile(dir=str(path)):
            pass
    except OSError:
        return False
    else:
        return True


def pluralize(count: int, word: str = "") -> str:
    if count == 1:
        return word
    return word + "s"<|MERGE_RESOLUTION|>--- conflicted
+++ resolved
@@ -49,7 +49,6 @@
         return None
 
 
-<<<<<<< HEAD
 def get_trusted(config: Config, repository_name: str) -> bool | None:
     trusted = config.get(f"certificates.{repository_name}.trusted")
     if trusted:
@@ -58,10 +57,7 @@
         return None
 
 
-def _on_rm_error(func: Callable, path: str, exc_info: Exception) -> None:
-=======
 def _on_rm_error(func: Callable[[str], None], path: str, exc_info: Exception) -> None:
->>>>>>> 979d9458
     if not os.path.exists(path):
         return
 

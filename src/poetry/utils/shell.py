from __future__ import annotations

import os
import shutil
import signal
import subprocess
import sys

from pathlib import Path
from typing import TYPE_CHECKING
from typing import Any

import pexpect

from shellingham import ShellDetectionFailure
from shellingham import detect_shell

from poetry.utils._compat import WINDOWS


if TYPE_CHECKING:
    from poetry.utils.env import VirtualEnv


class Shell:
    """
    Represents the current shell.
    """

    _shell = None

    def __init__(self, name: str, path: str) -> None:
        self._name = name
        self._path = path

    @property
    def name(self) -> str:
        return self._name

    @property
    def path(self) -> str:
        return self._path

    @classmethod
    def get(cls) -> Shell:
        """
        Retrieve the current shell.
        """
        if cls._shell is not None:
            return cls._shell

        try:
            name, path = detect_shell(os.getpid())
        except (RuntimeError, ShellDetectionFailure):
            shell = None

            if os.name == "posix":
                shell = os.environ.get("SHELL")
            elif os.name == "nt":
                shell = os.environ.get("COMSPEC")

            if not shell:
                raise RuntimeError("Unable to detect the current shell.")

            name, path = Path(shell).stem, shell

        cls._shell = cls(name, path)

        return cls._shell

    def activate(self, env: VirtualEnv) -> int | None:
        activate_script = self._get_activate_script()
        if WINDOWS:
            bin_path = env.path / "Scripts"
            # Python innstalled via msys2 on Windows might produce a POSIX-like venv
            # See https://github.com/python-poetry/poetry/issues/8638
            bin_dir = "Scripts" if bin_path.exists() else "bin"
        else:
            bin_dir = "bin"
        activate_path = env.path / bin_dir / activate_script

        # mypy requires using sys.platform instead of WINDOWS constant
        # in if statements to properly type check on Windows
        if sys.platform == "win32":
            args = None
            if self._name in ("powershell", "pwsh"):
                args = ["-NoExit", "-File", str(activate_path)]
            elif self._name == "cmd":
                # /K will execute the bat file and
                # keep the cmd process from terminating
                args = ["/K", str(activate_path)]

            if args:
                completed_proc = subprocess.run([self.path, *args])
                return completed_proc.returncode
            else:
                # If no args are set, execute the shell within the venv
                # This activates it, but there could be some features missing:
                # deactivate command might not work
                # shell prompt will not be modified.
                return env.execute(self._path)

        import shlex

        terminal = shutil.get_terminal_size()
        cmd = f"{self._get_source_command()} {shlex.quote(str(activate_path))}"

        with env.temp_environ():
            if self._name == "nu":
                args = ["-e", cmd]
            elif self._name == "fish":
                args = ["-i", "--init-command", cmd]
            else:
                args = ["-i"]

            c = pexpect.spawn(
                self._path, args, dimensions=(terminal.lines, terminal.columns)
            )

        if self._name in ["zsh"]:
            c.setecho(False)
<<<<<<< HEAD
            if self._name == "zsh":
                # Under ZSH the source command should be invoked in zsh's bash emulator
                quoted_activate_path = shlex.quote(str(activate_path))
                c.sendline(
                    f"emulate bash -c {shlex.quote(f'. {quoted_activate_path}')}"
                )
=======

        if self._name == "zsh":
            # Under ZSH the source command should be invoked in zsh's bash emulator
            c.sendline(f"emulate bash -c '. {shlex.quote(str(activate_path))}'")
        elif self._name == "xonsh":
            c.sendline(f"vox activate {shlex.quote(str(env.path))}")
        elif self._name in ["nu", "fish"]:
            # If this is nu or fish, we don't want to send the activation command to the
            # command line since we already ran it via the shell's invocation.
            pass
>>>>>>> a67c0ec2
        else:
            c.sendline(cmd)

        def resize(sig: Any, data: Any) -> None:
            terminal = shutil.get_terminal_size()
            c.setwinsize(terminal.lines, terminal.columns)

        signal.signal(signal.SIGWINCH, resize)

        # Interact with the new shell.
        c.interact(escape_character=None)
        c.close()

        sys.exit(c.exitstatus)

    def _get_activate_script(self) -> str:
        if self._name == "fish":
            suffix = ".fish"
        elif self._name in ("csh", "tcsh"):
            suffix = ".csh"
        elif self._name in ("powershell", "pwsh"):
            suffix = ".ps1"
        elif self._name == "cmd":
            suffix = ".bat"
        elif self._name == "nu":
            suffix = ".nu"
        else:
            suffix = ""

        return "activate" + suffix

    def _get_source_command(self) -> str:
        if self._name in ("fish", "csh", "tcsh"):
            return "source"
        elif self._name == "nu":
            return "overlay use"
        return "."

    def __repr__(self) -> str:
        return f'{self.__class__.__name__}("{self._name}", "{self._path}")'<|MERGE_RESOLUTION|>--- conflicted
+++ resolved
@@ -119,25 +119,19 @@
 
         if self._name in ["zsh"]:
             c.setecho(False)
-<<<<<<< HEAD
-            if self._name == "zsh":
-                # Under ZSH the source command should be invoked in zsh's bash emulator
-                quoted_activate_path = shlex.quote(str(activate_path))
+
+        if self._name == "zsh":
+            # Under ZSH the source command should be invoked in zsh's bash emulator
+            quoted_activate_path = shlex.quote(str(activate_path))
                 c.sendline(
                     f"emulate bash -c {shlex.quote(f'. {quoted_activate_path}')}"
                 )
-=======
-
-        if self._name == "zsh":
-            # Under ZSH the source command should be invoked in zsh's bash emulator
-            c.sendline(f"emulate bash -c '. {shlex.quote(str(activate_path))}'")
         elif self._name == "xonsh":
             c.sendline(f"vox activate {shlex.quote(str(env.path))}")
         elif self._name in ["nu", "fish"]:
             # If this is nu or fish, we don't want to send the activation command to the
             # command line since we already ran it via the shell's invocation.
             pass
->>>>>>> a67c0ec2
         else:
             c.sendline(cmd)
 

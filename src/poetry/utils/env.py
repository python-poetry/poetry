--- conflicted
+++ resolved
@@ -35,11 +35,7 @@
 from poetry.core.utils.helpers import temporary_directory
 from virtualenv.seed.wheels.embed import get_embed_wheel
 
-<<<<<<< HEAD
 from poetry.exceptions import PoetryException
-from poetry.locations import CACHE_DIR
-=======
->>>>>>> 3ee8584c
 from poetry.utils._compat import decode
 from poetry.utils._compat import encode
 from poetry.utils._compat import list_to_shell_command
@@ -58,13 +54,10 @@
     from poetry.core.version.markers import BaseMarker
     from virtualenv.seed.wheels.util import Wheel
 
-<<<<<<< HEAD
+    from poetry.poetry import Poetry
+
+
 logger = logging.getLogger(__name__)
-
-P = TypeVar("P", bound=Poetry)
-=======
-    from poetry.poetry import Poetry
->>>>>>> 3ee8584c
 
 
 GET_SYS_TAGS = f"""
@@ -1702,19 +1695,13 @@
         ]
 
     def get_supported_tags(self) -> list[Tag]:
-<<<<<<< HEAD
         if self.get_version_info() < (3, 0, 0):
             error_message = """
             Poetry no longer supports Python 2.7 environments.
-=======
+            """
+            raise PoetryException(error_message)
         output = self.run_python_script(GET_SYS_TAGS)
         assert isinstance(output, str)
->>>>>>> 3ee8584c
-
-            """
-            raise PoetryException(error_message)
-
-        output = self.run_python_script(GET_SYS_TAGS)
         return [Tag(*t) for t in json.loads(output)]
 
     def get_marker_env(self) -> dict[str, Any]:

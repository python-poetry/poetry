--- conflicted
+++ resolved
@@ -37,11 +37,8 @@
 from poetry.core.utils.helpers import temporary_directory
 from virtualenv.seed.wheels.embed import get_embed_wheel
 
-<<<<<<< HEAD
 from poetry.exceptions import PoetryException
-=======
 from poetry.utils._compat import WINDOWS
->>>>>>> e8f259a1
 from poetry.utils._compat import decode
 from poetry.utils._compat import encode
 from poetry.utils._compat import list_to_shell_command
@@ -980,15 +977,12 @@
                 )
 
                 return self.get_system_env()
-<<<<<<< HEAD
-            io.write_line(f"Creating virtualenv <c1>{name}</> in {venv_path!s}")
-=======
 
             io.write_line(
                 f"Creating virtualenv <c1>{name}</> in"
                 f" {venv_path if not WINDOWS else get_real_windows_path(venv_path)!s}"
             )
->>>>>>> e8f259a1
+
         else:
             create_venv = False
             if force:
